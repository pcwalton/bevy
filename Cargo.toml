[package]
name = "bevy"
version = "0.15.0-dev"
edition = "2021"
categories = ["game-engines", "graphics", "gui", "rendering"]
description = "A refreshingly simple data-driven game engine and app framework"
exclude = ["assets/", "tools/", ".github/", "crates/", "examples/wasm/assets/"]
homepage = "https://bevyengine.org"
keywords = ["game", "engine", "gamedev", "graphics", "bevy"]
license = "MIT OR Apache-2.0"
repository = "https://github.com/bevyengine/bevy"
documentation = "https://docs.rs/bevy"
rust-version = "1.79.0"

[workspace]
exclude = [
  "benches",
  "crates/bevy_derive/compile_fail",
  "crates/bevy_ecs/compile_fail",
  "crates/bevy_reflect/compile_fail",
  "tools/compile_fail_utils",
]
members = [
  "crates/*",
  "examples/mobile",
  "tools/ci",
  "tools/build-templated-pages",
  "tools/build-wasm-example",
  "tools/example-showcase",
  "errors",
]

[workspace.lints.clippy]
type_complexity = "allow"
doc_markdown = "warn"
manual_let_else = "warn"
undocumented_unsafe_blocks = "warn"
redundant_else = "warn"
match_same_arms = "warn"
semicolon_if_nothing_returned = "warn"
redundant_closure_for_method_calls = "warn"
unwrap_or_default = "warn"

ptr_as_ptr = "warn"
ptr_cast_constness = "warn"
ref_as_ptr = "warn"

[workspace.lints.rust]
unsafe_op_in_unsafe_fn = "warn"
missing_docs = "warn"
unsafe_code = "deny"

[lints]
workspace = true

[features]
default = [
  "animation",
  "bevy_asset",
  "bevy_state",
  "bevy_audio",
  "bevy_color",
  "bevy_gilrs",
  "bevy_scene",
  "bevy_winit",
  "bevy_core_pipeline",
  "bevy_pbr",
  "bevy_picking",
  "bevy_gltf",
  "bevy_render",
  "bevy_sprite",
  "bevy_text",
  "bevy_ui",
  "multi_threaded",
  "png",
  "hdr",
  "vorbis",
  "x11",
  "bevy_gizmos",
  "android_shared_stdcxx",
  "tonemapping_luts",
  "smaa_luts",
  "default_font",
  "webgl2",
  "sysinfo_plugin",
]

# Force dynamic linking, which improves iterative compile times
dynamic_linking = ["dep:bevy_dylib", "bevy_internal/dynamic_linking"]

# Enables system information diagnostic plugin
sysinfo_plugin = ["bevy_internal/sysinfo_plugin"]

# Provides animation functionality
bevy_animation = ["bevy_internal/bevy_animation", "bevy_color"]

# Provides asset functionality
bevy_asset = ["bevy_internal/bevy_asset"]

# Provides audio functionality
bevy_audio = ["bevy_internal/bevy_audio"]

# Provides shared color types and operations
bevy_color = ["bevy_internal/bevy_color"]

# Provides cameras and other basic render pipeline features
bevy_core_pipeline = [
  "bevy_internal/bevy_core_pipeline",
  "bevy_asset",
  "bevy_render",
]

# Plugin for dynamic loading (using [libloading](https://crates.io/crates/libloading))
bevy_dynamic_plugin = ["bevy_internal/bevy_dynamic_plugin"]

# Adds gamepad support
bevy_gilrs = ["bevy_internal/bevy_gilrs"]

# [glTF](https://www.khronos.org/gltf/) support
bevy_gltf = ["bevy_internal/bevy_gltf", "bevy_asset", "bevy_scene", "bevy_pbr"]

# Adds PBR rendering
bevy_pbr = [
  "bevy_internal/bevy_pbr",
  "bevy_asset",
  "bevy_render",
  "bevy_core_pipeline",
]

# Provides picking functionality
bevy_picking = ["bevy_internal/bevy_picking"]

# Provides rendering functionality
bevy_render = ["bevy_internal/bevy_render", "bevy_color"]

# Provides scene functionality
bevy_scene = ["bevy_internal/bevy_scene", "bevy_asset"]

# Provides sprite functionality
bevy_sprite = [
  "bevy_internal/bevy_sprite",
  "bevy_render",
  "bevy_core_pipeline",
  "bevy_color",
]

# Provides text functionality
bevy_text = ["bevy_internal/bevy_text", "bevy_asset", "bevy_sprite"]

# A custom ECS-driven UI framework
bevy_ui = [
  "bevy_internal/bevy_ui",
  "bevy_core_pipeline",
  "bevy_text",
  "bevy_sprite",
  "bevy_color",
]

# winit window and input backend
bevy_winit = ["bevy_internal/bevy_winit"]

# Adds support for rendering gizmos
bevy_gizmos = ["bevy_internal/bevy_gizmos", "bevy_color"]

# Provides a collection of developer tools
bevy_dev_tools = ["bevy_internal/bevy_dev_tools"]

# Tracing support, saving a file in Chrome Tracing format
trace_chrome = ["trace", "bevy_internal/trace_chrome"]

# Tracing support, exposing a port for Tracy
trace_tracy = ["trace", "bevy_internal/trace_tracy"]

# Tracing support, with memory profiling, exposing a port for Tracy
trace_tracy_memory = [
  "trace",
  "bevy_internal/trace_tracy",
  "bevy_internal/trace_tracy_memory",
]

# Tracing support
trace = ["bevy_internal/trace"]

# Save a trace of all wgpu calls
wgpu_trace = ["bevy_internal/wgpu_trace"]

# EXR image format support
exr = ["bevy_internal/exr"]

# HDR image format support
hdr = ["bevy_internal/hdr"]

# PNG image format support
png = ["bevy_internal/png"]

# TGA image format support
tga = ["bevy_internal/tga"]

# JPEG image format support
jpeg = ["bevy_internal/jpeg"]

# BMP image format support
bmp = ["bevy_internal/bmp"]

# WebP image format support
webp = ["bevy_internal/webp"]

# Basis Universal compressed texture support
basis-universal = ["bevy_internal/basis-universal"]

# DDS compressed texture support
dds = ["bevy_internal/dds"]

# KTX2 compressed texture support
ktx2 = ["bevy_internal/ktx2"]

# PNM image format support, includes pam, pbm, pgm and ppm
pnm = ["bevy_internal/pnm"]

# For KTX2 supercompression
zlib = ["bevy_internal/zlib"]

# For KTX2 supercompression
zstd = ["bevy_internal/zstd"]

# FLAC audio format support
flac = ["bevy_internal/flac"]

# MP3 audio format support
mp3 = ["bevy_internal/mp3"]

# OGG/VORBIS audio format support
vorbis = ["bevy_internal/vorbis"]

# WAV audio format support
wav = ["bevy_internal/wav"]

# MP3 audio format support (through minimp3)
minimp3 = ["bevy_internal/minimp3"]

# AAC audio format support (through symphonia)
symphonia-aac = ["bevy_internal/symphonia-aac"]

# AAC, FLAC, MP3, MP4, OGG/VORBIS, and WAV audio formats support (through symphonia)
symphonia-all = ["bevy_internal/symphonia-all"]

# FLAC audio format support (through symphonia)
symphonia-flac = ["bevy_internal/symphonia-flac"]

# MP4 audio format support (through symphonia)
symphonia-isomp4 = ["bevy_internal/symphonia-isomp4"]

# OGG/VORBIS audio format support (through symphonia)
symphonia-vorbis = ["bevy_internal/symphonia-vorbis"]

# WAV audio format support (through symphonia)
symphonia-wav = ["bevy_internal/symphonia-wav"]

# Enable serialization support through serde
serialize = ["bevy_internal/serialize"]

# Enables multithreaded parallelism in the engine. Disabling it forces all engine tasks to run on a single thread.
multi_threaded = ["bevy_internal/multi_threaded"]

# Use async-io's implementation of block_on instead of futures-lite's implementation. This is preferred if your application uses async-io.
async-io = ["bevy_internal/async-io"]

# Wayland display server support
wayland = ["bevy_internal/wayland"]

# X11 display server support
x11 = ["bevy_internal/x11"]

# Enable systems that allow for automated testing on CI
bevy_ci_testing = ["bevy_internal/bevy_ci_testing"]

# Enable animation support, and glTF animation loading
animation = ["bevy_internal/animation", "bevy_animation"]

# Enable using a shared stdlib for cxx on Android
android_shared_stdcxx = ["bevy_internal/android_shared_stdcxx"]

# Enable detailed trace event logging. These trace events are expensive even when off, thus they require compile time opt-in
detailed_trace = ["bevy_internal/detailed_trace"]

# Include tonemapping Look Up Tables KTX2 files. If everything is pink, you need to enable this feature or change the `Tonemapping` method on your `Camera2dBundle` or `Camera3dBundle`.
tonemapping_luts = ["bevy_internal/tonemapping_luts", "ktx2", "zstd"]

# Include SMAA Look Up Tables KTX2 Files
smaa_luts = ["bevy_internal/smaa_luts"]

# Enable AccessKit on Unix backends (currently only works with experimental screen readers and forks.)
accesskit_unix = ["bevy_internal/accesskit_unix"]

# Enable assertions to check the validity of parameters passed to glam
glam_assert = ["bevy_internal/glam_assert"]

# Enable assertions in debug builds to check the validity of parameters passed to glam
debug_glam_assert = ["bevy_internal/debug_glam_assert"]

# Include a default font, containing only ASCII characters, at the cost of a 20kB binary size increase
default_font = ["bevy_internal/default_font"]

# Enable support for shaders in GLSL
shader_format_glsl = ["bevy_internal/shader_format_glsl"]

# Enable support for shaders in SPIR-V
shader_format_spirv = ["bevy_internal/shader_format_spirv"]

# Enable support for transmission-related textures in the `StandardMaterial`, at the risk of blowing past the global, per-shader texture limit on older/lower-end GPUs
pbr_transmission_textures = ["bevy_internal/pbr_transmission_textures"]

# Enable support for multi-layer material textures in the `StandardMaterial`, at the risk of blowing past the global, per-shader texture limit on older/lower-end GPUs
pbr_multi_layer_material_textures = [
  "bevy_internal/pbr_multi_layer_material_textures",
]

# Enable support for anisotropy texture in the `StandardMaterial`, at the risk of blowing past the global, per-shader texture limit on older/lower-end GPUs
pbr_anisotropy_texture = ["bevy_internal/pbr_anisotropy_texture"]

# Enable some limitations to be able to use WebGL2. Please refer to the [WebGL2 and WebGPU](https://github.com/bevyengine/bevy/tree/latest/examples#webgl2-and-webgpu) section of the examples README for more information on how to run Wasm builds with WebGPU.
webgl2 = ["bevy_internal/webgl"]

# Enable support for WebGPU in Wasm. When enabled, this feature will override the `webgl2` feature and you won't be able to run Wasm builds with WebGL2, only with WebGPU.
webgpu = ["bevy_internal/webgpu"]

# Enables the built-in asset processor for processed assets.
asset_processor = ["bevy_internal/asset_processor"]

# Enables watching the filesystem for Bevy Asset hot-reloading
file_watcher = ["bevy_internal/file_watcher"]

# Enables watching in memory asset providers for Bevy Asset hot-reloading
embedded_watcher = ["bevy_internal/embedded_watcher"]

# Enable stepping-based debugging of Bevy systems
bevy_debug_stepping = ["bevy_internal/bevy_debug_stepping"]

# Enables the meshlet renderer for dense high-poly scenes (experimental)
meshlet = ["bevy_internal/meshlet"]

# Enables processing meshes into meshlet meshes for bevy_pbr
meshlet_processor = ["bevy_internal/meshlet_processor"]

# Enable support for the ios_simulator by downgrading some rendering capabilities
ios_simulator = ["bevy_internal/ios_simulator"]

# Enable built in global state machines
bevy_state = ["bevy_internal/bevy_state"]

# Enable function reflection
reflect_functions = ["bevy_internal/reflect_functions"]

[dependencies]
bevy_internal = { path = "crates/bevy_internal", version = "0.15.0-dev", default-features = false }

# WASM does not support dynamic linking.
[target.'cfg(not(target_family = "wasm"))'.dependencies]
bevy_dylib = { path = "crates/bevy_dylib", version = "0.15.0-dev", default-features = false, optional = true }

[dev-dependencies]
rand = "0.8.0"
rand_chacha = "0.3.1"
ron = "0.8.0"
flate2 = "1.0"
serde = { version = "1", features = ["derive"] }
bytemuck = "1.7"
# Needed to poll Task examples
futures-lite = "2.0.1"
async-std = "1.12"
crossbeam-channel = "0.5.0"
argh = "0.1.12"
thiserror = "1.0"
event-listener = "5.3.0"

[target.'cfg(target_arch = "wasm32")'.dev-dependencies]
wasm-bindgen = { version = "0.2" }
web-sys = { version = "0.3", features = ["Window"] }

[[example]]
name = "hello_world"
path = "examples/hello_world.rs"
doc-scrape-examples = true

[package.metadata.example.hello_world]
hidden = true

# 2D Rendering
[[example]]
name = "bloom_2d"
path = "examples/2d/bloom_2d.rs"
doc-scrape-examples = true

[package.metadata.example.bloom_2d]
name = "2D Bloom"
description = "Illustrates bloom post-processing in 2d"
category = "2D Rendering"
wasm = true

[[example]]
name = "move_sprite"
path = "examples/2d/move_sprite.rs"
doc-scrape-examples = true

[package.metadata.example.move_sprite]
name = "Move Sprite"
description = "Changes the transform of a sprite"
category = "2D Rendering"
wasm = true

[[example]]
name = "2d_viewport_to_world"
path = "examples/2d/2d_viewport_to_world.rs"
doc-scrape-examples = true

[package.metadata.example.2d_viewport_to_world]
name = "2D Viewport To World"
description = "Demonstrates how to use the `Camera::viewport_to_world_2d` method"
category = "2D Rendering"
wasm = true

[[example]]
name = "rotation"
path = "examples/2d/rotation.rs"
doc-scrape-examples = true

[package.metadata.example.rotation]
name = "2D Rotation"
description = "Demonstrates rotating entities in 2D with quaternions"
category = "2D Rendering"
wasm = true

[[example]]
name = "mesh2d"
path = "examples/2d/mesh2d.rs"
doc-scrape-examples = true

[package.metadata.example.mesh2d]
name = "Mesh 2D"
description = "Renders a 2d mesh"
category = "2D Rendering"
wasm = true

[[example]]
name = "mesh2d_arcs"
path = "examples/2d/mesh2d_arcs.rs"
doc-scrape-examples = true

[package.metadata.example.mesh2d_arcs]
name = "Arc 2D Meshes"
description = "Demonstrates UV-mapping of the circular segment and sector primitives"
category = "2D Rendering"
wasm = true

[[example]]
name = "mesh2d_manual"
path = "examples/2d/mesh2d_manual.rs"
doc-scrape-examples = true

[package.metadata.example.mesh2d_manual]
name = "Manual Mesh 2D"
description = "Renders a custom mesh \"manually\" with \"mid-level\" renderer apis"
category = "2D Rendering"
wasm = true

[[example]]
name = "mesh2d_vertex_color_texture"
path = "examples/2d/mesh2d_vertex_color_texture.rs"
doc-scrape-examples = true

[package.metadata.example.mesh2d_vertex_color_texture]
name = "Mesh 2D With Vertex Colors"
description = "Renders a 2d mesh with vertex color attributes"
category = "2D Rendering"
wasm = true

[[example]]
name = "2d_shapes"
path = "examples/2d/2d_shapes.rs"
doc-scrape-examples = true

[package.metadata.example.2d_shapes]
name = "2D Shapes"
description = "Renders simple 2D primitive shapes like circles and polygons"
category = "2D Rendering"
wasm = true

[[example]]
name = "custom_gltf_vertex_attribute"
path = "examples/2d/custom_gltf_vertex_attribute.rs"
doc-scrape-examples = true

[package.metadata.example.custom_gltf_vertex_attribute]
name = "Custom glTF vertex attribute 2D"
description = "Renders a glTF mesh in 2D with a custom vertex attribute"
category = "2D Rendering"
wasm = true

[[example]]
name = "sprite"
path = "examples/2d/sprite.rs"
doc-scrape-examples = true

[package.metadata.example.sprite]
name = "Sprite"
description = "Renders a sprite"
category = "2D Rendering"
wasm = true

[[example]]
name = "sprite_animation"
path = "examples/2d/sprite_animation.rs"
doc-scrape-examples = true

[package.metadata.example.sprite_animation]
name = "Sprite Animation"
description = "Animates a sprite in response to an event"
category = "2D Rendering"
wasm = true

[[example]]
name = "sprite_flipping"
path = "examples/2d/sprite_flipping.rs"
doc-scrape-examples = true

[package.metadata.example.sprite_flipping]
name = "Sprite Flipping"
description = "Renders a sprite flipped along an axis"
category = "2D Rendering"
wasm = true

[[example]]
name = "sprite_sheet"
path = "examples/2d/sprite_sheet.rs"
doc-scrape-examples = true

[package.metadata.example.sprite_sheet]
name = "Sprite Sheet"
description = "Renders an animated sprite"
category = "2D Rendering"
wasm = true

[[example]]
name = "sprite_tile"
path = "examples/2d/sprite_tile.rs"
doc-scrape-examples = true

[package.metadata.example.sprite_tile]
name = "Sprite Tile"
description = "Renders a sprite tiled in a grid"
category = "2D Rendering"
wasm = true

[[example]]
name = "sprite_slice"
path = "examples/2d/sprite_slice.rs"
doc-scrape-examples = true

[package.metadata.example.sprite_slice]
name = "Sprite Slice"
description = "Showcases slicing sprites into sections that can be scaled independently via the 9-patch technique"
category = "2D Rendering"
wasm = true

[[example]]
name = "text2d"
path = "examples/2d/text2d.rs"
doc-scrape-examples = true

[package.metadata.example.text2d]
name = "Text 2D"
description = "Generates text in 2D"
category = "2D Rendering"
wasm = true

[[example]]
name = "texture_atlas"
path = "examples/2d/texture_atlas.rs"
doc-scrape-examples = true

[package.metadata.example.texture_atlas]
name = "Texture Atlas"
description = "Generates a texture atlas (sprite sheet) from individual sprites"
category = "2D Rendering"
wasm = false

[[example]]
name = "transparency_2d"
path = "examples/2d/transparency_2d.rs"
doc-scrape-examples = true

[package.metadata.example.transparency_2d]
name = "Transparency in 2D"
description = "Demonstrates transparency in 2d"
category = "2D Rendering"
wasm = true

[[example]]
name = "pixel_grid_snap"
path = "examples/2d/pixel_grid_snap.rs"
doc-scrape-examples = true

[package.metadata.example.pixel_grid_snap]
name = "Pixel Grid Snapping"
description = "Shows how to create graphics that snap to the pixel grid by rendering to a texture in 2D"
category = "2D Rendering"
wasm = true

[[example]]
name = "bounding_2d"
path = "examples/2d/bounding_2d.rs"
doc-scrape-examples = true

[package.metadata.example.bounding_2d]
name = "2D Bounding Volume Intersections"
description = "Showcases bounding volumes and intersection tests"
category = "2D Rendering"
wasm = true

[[example]]
name = "wireframe_2d"
path = "examples/2d/wireframe_2d.rs"
doc-scrape-examples = true

[package.metadata.example.wireframe_2d]
name = "2D Wireframe"
description = "Showcases wireframes for 2d meshes"
category = "2D Rendering"
wasm = false

# 3D Rendering
[[example]]
name = "3d_scene"
path = "examples/3d/3d_scene.rs"
doc-scrape-examples = true

[package.metadata.example.3d_scene]
name = "3D Scene"
description = "Simple 3D scene with basic shapes and lighting"
category = "3D Rendering"
wasm = true

[[example]]
name = "3d_shapes"
path = "examples/3d/3d_shapes.rs"
doc-scrape-examples = true

[package.metadata.example.3d_shapes]
name = "3D Shapes"
description = "A scene showcasing the built-in 3D shapes"
category = "3D Rendering"
wasm = true

[[example]]
name = "3d_viewport_to_world"
path = "examples/3d/3d_viewport_to_world.rs"
doc-scrape-examples = true

[package.metadata.example.3d_viewport_to_world]
name = "3D Viewport To World"
description = "Demonstrates how to use the `Camera::viewport_to_world` method"
category = "3D Rendering"
wasm = true

[[example]]
name = "animated_material"
path = "examples/3d/animated_material.rs"
doc-scrape-examples = true

[package.metadata.example.animated_material]
name = "Animated Material"
description = "Shows how to animate material properties"
category = "3D Rendering"
wasm = true

[[example]]
name = "generate_custom_mesh"
path = "examples/3d/generate_custom_mesh.rs"
doc-scrape-examples = true

[package.metadata.example.generate_custom_mesh]
name = "Generate Custom Mesh"
description = "Simple showcase of how to generate a custom mesh with a custom texture"
category = "3D Rendering"
wasm = true

[[example]]
name = "anti_aliasing"
path = "examples/3d/anti_aliasing.rs"
doc-scrape-examples = true

[package.metadata.example.anti_aliasing]
name = "Anti-aliasing"
description = "Compares different anti-aliasing methods"
category = "3D Rendering"
wasm = false

[[example]]
name = "atmospheric_fog"
path = "examples/3d/atmospheric_fog.rs"
doc-scrape-examples = true

[package.metadata.example.atmospheric_fog]
name = "Atmospheric Fog"
description = "A scene showcasing the atmospheric fog effect"
category = "3D Rendering"
wasm = true

[[example]]
name = "fog"
path = "examples/3d/fog.rs"
doc-scrape-examples = true

[package.metadata.example.fog]
name = "Fog"
description = "A scene showcasing the distance fog effect"
category = "3D Rendering"
wasm = true

[[example]]
name = "auto_exposure"
path = "examples/3d/auto_exposure.rs"
doc-scrape-examples = true

[package.metadata.example.auto_exposure]
name = "Auto Exposure"
description = "A scene showcasing auto exposure"
category = "3D Rendering"
wasm = false

[[example]]
name = "blend_modes"
path = "examples/3d/blend_modes.rs"
doc-scrape-examples = true

[package.metadata.example.blend_modes]
name = "Blend Modes"
description = "Showcases different blend modes"
category = "3D Rendering"
wasm = true

[[example]]
name = "lighting"
path = "examples/3d/lighting.rs"
doc-scrape-examples = true

[package.metadata.example.lighting]
name = "Lighting"
description = "Illustrates various lighting options in a simple scene"
category = "3D Rendering"
wasm = true

[[example]]
name = "lines"
path = "examples/3d/lines.rs"
doc-scrape-examples = true

[package.metadata.example.lines]
name = "Lines"
description = "Create a custom material to draw 3d lines"
category = "3D Rendering"
wasm = true

[[example]]
name = "ssao"
path = "examples/3d/ssao.rs"
doc-scrape-examples = true

[package.metadata.example.ssao]
name = "Screen Space Ambient Occlusion"
description = "A scene showcasing screen space ambient occlusion"
category = "3D Rendering"
wasm = false

[[example]]
name = "spotlight"
path = "examples/3d/spotlight.rs"
doc-scrape-examples = true

[package.metadata.example.spotlight]
name = "Spotlight"
description = "Illustrates spot lights"
category = "3D Rendering"
wasm = true

[[example]]
name = "bloom_3d"
path = "examples/3d/bloom_3d.rs"
doc-scrape-examples = true

[package.metadata.example.bloom_3d]
name = "3D Bloom"
description = "Illustrates bloom configuration using HDR and emissive materials"
category = "3D Rendering"
wasm = true

[[example]]
name = "deferred_rendering"
path = "examples/3d/deferred_rendering.rs"
doc-scrape-examples = true

[package.metadata.example.deferred_rendering]
name = "Deferred Rendering"
description = "Renders meshes with both forward and deferred pipelines"
category = "3D Rendering"
wasm = true

[[example]]
name = "load_gltf"
path = "examples/3d/load_gltf.rs"
doc-scrape-examples = true

[package.metadata.example.load_gltf]
name = "Load glTF"
description = "Loads and renders a glTF file as a scene"
category = "3D Rendering"
wasm = true

[[example]]
name = "load_gltf_extras"
path = "examples/3d/load_gltf_extras.rs"
doc-scrape-examples = true

[package.metadata.example.load_gltf_extras]
name = "Load glTF extras"
description = "Loads and renders a glTF file as a scene, including the gltf extras"
category = "3D Rendering"
wasm = true

[[example]]
name = "motion_blur"
path = "examples/3d/motion_blur.rs"
doc-scrape-examples = true

[package.metadata.example.motion_blur]
name = "Motion Blur"
description = "Demonstrates per-pixel motion blur"
category = "3D Rendering"
wasm = false

[[example]]
name = "tonemapping"
path = "examples/3d/tonemapping.rs"
doc-scrape-examples = true

[package.metadata.example.tonemapping]
name = "Tonemapping"
description = "Compares tonemapping options"
category = "3D Rendering"
wasm = true

[[example]]
name = "orthographic"
path = "examples/3d/orthographic.rs"
doc-scrape-examples = true

[package.metadata.example.orthographic]
name = "Orthographic View"
description = "Shows how to create a 3D orthographic view (for isometric-look in games or CAD applications)"
category = "3D Rendering"
wasm = true

[[example]]
name = "parenting"
path = "examples/3d/parenting.rs"
doc-scrape-examples = true

[package.metadata.example.parenting]
name = "Parenting"
description = "Demonstrates parent->child relationships and relative transformations"
category = "3D Rendering"
wasm = true

[[example]]
name = "pbr"
path = "examples/3d/pbr.rs"
doc-scrape-examples = true

[package.metadata.example.pbr]
name = "Physically Based Rendering"
description = "Demonstrates use of Physically Based Rendering (PBR) properties"
category = "3D Rendering"
wasm = true

[[example]]
name = "parallax_mapping"
path = "examples/3d/parallax_mapping.rs"
doc-scrape-examples = true

[package.metadata.example.parallax_mapping]
name = "Parallax Mapping"
description = "Demonstrates use of a normal map and depth map for parallax mapping"
category = "3D Rendering"
wasm = true

[[example]]
name = "render_to_texture"
path = "examples/3d/render_to_texture.rs"
doc-scrape-examples = true

[package.metadata.example.render_to_texture]
name = "Render to Texture"
description = "Shows how to render to a texture, useful for mirrors, UI, or exporting images"
category = "3D Rendering"
wasm = true

[[example]]
name = "shadow_biases"
path = "examples/3d/shadow_biases.rs"
doc-scrape-examples = true

[package.metadata.example.shadow_biases]
name = "Shadow Biases"
description = "Demonstrates how shadow biases affect shadows in a 3d scene"
category = "3D Rendering"
wasm = true

[[example]]
name = "shadow_caster_receiver"
path = "examples/3d/shadow_caster_receiver.rs"
doc-scrape-examples = true

[package.metadata.example.shadow_caster_receiver]
name = "Shadow Caster and Receiver"
description = "Demonstrates how to prevent meshes from casting/receiving shadows in a 3d scene"
category = "3D Rendering"
wasm = true

[[example]]
name = "skybox"
path = "examples/3d/skybox.rs"
doc-scrape-examples = true

[package.metadata.example.skybox]
name = "Skybox"
description = "Load a cubemap texture onto a cube like a skybox and cycle through different compressed texture formats."
category = "3D Rendering"
wasm = false

[[example]]
name = "spherical_area_lights"
path = "examples/3d/spherical_area_lights.rs"
doc-scrape-examples = true

[package.metadata.example.spherical_area_lights]
name = "Spherical Area Lights"
description = "Demonstrates how point light radius values affect light behavior"
category = "3D Rendering"
wasm = true

[[example]]
name = "split_screen"
path = "examples/3d/split_screen.rs"
doc-scrape-examples = true

[package.metadata.example.split_screen]
name = "Split Screen"
description = "Demonstrates how to render two cameras to the same window to accomplish \"split screen\""
category = "3D Rendering"
wasm = true

[[example]]
name = "texture"
path = "examples/3d/texture.rs"
doc-scrape-examples = true

[package.metadata.example.texture]
name = "Texture"
description = "Shows configuration of texture materials"
category = "3D Rendering"
wasm = true

[[example]]
name = "transparency_3d"
path = "examples/3d/transparency_3d.rs"
doc-scrape-examples = true

[package.metadata.example.transparency_3d]
name = "Transparency in 3D"
description = "Demonstrates transparency in 3d"
category = "3D Rendering"
wasm = true

[[example]]
name = "transmission"
path = "examples/3d/transmission.rs"
doc-scrape-examples = true

[package.metadata.example.transmission]
name = "Transmission"
description = "Showcases light transmission in the PBR material"
category = "3D Rendering"
wasm = true

[[example]]
name = "two_passes"
path = "examples/3d/two_passes.rs"
doc-scrape-examples = true

[package.metadata.example.two_passes]
name = "Two Passes"
description = "Renders two 3d passes to the same window from different perspectives"
category = "3D Rendering"
wasm = true

[[example]]
name = "update_gltf_scene"
path = "examples/3d/update_gltf_scene.rs"
doc-scrape-examples = true

[package.metadata.example.update_gltf_scene]
name = "Update glTF Scene"
description = "Update a scene from a glTF file, either by spawning the scene as a child of another entity, or by accessing the entities of the scene"
category = "3D Rendering"
wasm = true

[[example]]
name = "vertex_colors"
path = "examples/3d/vertex_colors.rs"
doc-scrape-examples = true

[package.metadata.example.vertex_colors]
name = "Vertex Colors"
description = "Shows the use of vertex colors"
category = "3D Rendering"
wasm = true

[[example]]
name = "wireframe"
path = "examples/3d/wireframe.rs"
doc-scrape-examples = true

[package.metadata.example.wireframe]
name = "Wireframe"
description = "Showcases wireframe rendering"
category = "3D Rendering"
wasm = false

[[example]]
name = "irradiance_volumes"
path = "examples/3d/irradiance_volumes.rs"
doc-scrape-examples = true

[package.metadata.example.irradiance_volumes]
name = "Irradiance Volumes"
description = "Demonstrates irradiance volumes"
category = "3D Rendering"
wasm = false

[[example]]
name = "meshlet"
path = "examples/3d/meshlet.rs"
doc-scrape-examples = true
required-features = ["meshlet"]

[package.metadata.example.meshlet]
name = "Meshlet"
description = "Meshlet rendering for dense high-poly scenes (experimental)"
category = "3D Rendering"
wasm = false
setup = [
  [
    "curl",
    "-o",
    "assets/models/bunny.meshlet_mesh",
    "https://raw.githubusercontent.com/JMS55/bevy_meshlet_asset/bd869887bc5c9c6e74e353f657d342bef84bacd8/bunny.meshlet_mesh",
  ],
]

[[example]]
name = "lightmaps"
path = "examples/3d/lightmaps.rs"
doc-scrape-examples = true

[package.metadata.example.lightmaps]
name = "Lightmaps"
description = "Rendering a scene with baked lightmaps"
category = "3D Rendering"
wasm = false

[[example]]
name = "no_prepass"
path = "tests/3d/no_prepass.rs"
doc-scrape-examples = true

[package.metadata.example.no_prepass]
hidden = true

# Animation
[[example]]
name = "animated_fox"
path = "examples/animation/animated_fox.rs"
doc-scrape-examples = true

[package.metadata.example.animated_fox]
name = "Animated Fox"
description = "Plays an animation from a skinned glTF"
category = "Animation"
wasm = true

[[example]]
name = "animation_graph"
path = "examples/animation/animation_graph.rs"
doc-scrape-examples = true

[package.metadata.example.animation_graph]
name = "Animation Graph"
description = "Blends multiple animations together with a graph"
category = "Animation"
wasm = true

[[example]]
name = "morph_targets"
path = "examples/animation/morph_targets.rs"
doc-scrape-examples = true

[package.metadata.example.morph_targets]
name = "Morph Targets"
description = "Plays an animation from a glTF file with meshes with morph targets"
category = "Animation"
wasm = true

[[example]]
name = "animated_transform"
path = "examples/animation/animated_transform.rs"
doc-scrape-examples = true

[package.metadata.example.animated_transform]
name = "Animated Transform"
description = "Create and play an animation defined by code that operates on the `Transform` component"
category = "Animation"
wasm = true

[[example]]
name = "color_animation"
path = "examples/animation/color_animation.rs"
doc-scrape-examples = true

[package.metadata.example.color_animation]
name = "Color animation"
description = "Demonstrates how to animate colors using mixing and splines in different color spaces"
category = "Animation"
wasm = true

[[example]]
name = "cubic_curve"
path = "examples/animation/cubic_curve.rs"
doc-scrape-examples = true

[package.metadata.example.cubic_curve]
name = "Cubic Curve"
description = "Bezier curve example showing a cube following a cubic curve"
category = "Animation"
wasm = true

[[example]]
name = "custom_skinned_mesh"
path = "examples/animation/custom_skinned_mesh.rs"
doc-scrape-examples = true

[package.metadata.example.custom_skinned_mesh]
name = "Custom Skinned Mesh"
description = "Skinned mesh example with mesh and joints data defined in code"
category = "Animation"
wasm = true

[[example]]
name = "gltf_skinned_mesh"
path = "examples/animation/gltf_skinned_mesh.rs"
doc-scrape-examples = true

[package.metadata.example.gltf_skinned_mesh]
name = "glTF Skinned Mesh"
description = "Skinned mesh example with mesh and joints data loaded from a glTF file"
category = "Animation"
wasm = true

# Application
[[example]]
name = "custom_loop"
path = "examples/app/custom_loop.rs"
doc-scrape-examples = true

[package.metadata.example.custom_loop]
name = "Custom Loop"
description = "Demonstrates how to create a custom runner (to update an app manually)"
category = "Application"
wasm = false

[[example]]
name = "drag_and_drop"
path = "examples/app/drag_and_drop.rs"
doc-scrape-examples = true

[package.metadata.example.drag_and_drop]
name = "Drag and Drop"
description = "An example that shows how to handle drag and drop in an app"
category = "Application"
wasm = false

[[example]]
name = "empty"
path = "examples/app/empty.rs"
doc-scrape-examples = true

[package.metadata.example.empty]
name = "Empty"
description = "An empty application (does nothing)"
category = "Application"
wasm = false

[[example]]
name = "empty_defaults"
path = "examples/app/empty_defaults.rs"
doc-scrape-examples = true

[package.metadata.example.empty_defaults]
name = "Empty with Defaults"
description = "An empty application with default plugins"
category = "Application"
wasm = true

[[example]]
name = "headless"
path = "examples/app/headless.rs"
doc-scrape-examples = true

[package.metadata.example.headless]
name = "Headless"
description = "An application that runs without default plugins"
category = "Application"
wasm = false

[[example]]
name = "logs"
path = "examples/app/logs.rs"
doc-scrape-examples = true

[package.metadata.example.logs]
name = "Logs"
description = "Illustrate how to use generate log output"
category = "Application"
wasm = true

[[example]]
name = "log_layers"
path = "examples/app/log_layers.rs"
doc-scrape-examples = true

[package.metadata.example.log_layers]
name = "Log layers"
description = "Illustrate how to add custom log layers"
category = "Application"
wasm = false

[[example]]
name = "log_layers_ecs"
path = "examples/app/log_layers_ecs.rs"
doc-scrape-examples = true

[package.metadata.example.log_layers_ecs]
name = "Advanced log layers"
description = "Illustrate how to transfer data between log layers and Bevy's ECS"
category = "Application"
wasm = false

[[example]]
name = "plugin"
path = "examples/app/plugin.rs"
doc-scrape-examples = true

[package.metadata.example.plugin]
name = "Plugin"
description = "Demonstrates the creation and registration of a custom plugin"
category = "Application"
wasm = true

[[example]]
name = "plugin_group"
path = "examples/app/plugin_group.rs"
doc-scrape-examples = true

[package.metadata.example.plugin_group]
name = "Plugin Group"
description = "Demonstrates the creation and registration of a custom plugin group"
category = "Application"
wasm = true

[[example]]
name = "return_after_run"
path = "examples/app/return_after_run.rs"
doc-scrape-examples = true

[package.metadata.example.return_after_run]
name = "Return after Run"
description = "Show how to return to main after the Bevy app has exited"
category = "Application"
wasm = false

[[example]]
name = "thread_pool_resources"
path = "examples/app/thread_pool_resources.rs"
doc-scrape-examples = true

[package.metadata.example.thread_pool_resources]
name = "Thread Pool Resources"
description = "Creates and customizes the internal thread pool"
category = "Application"
wasm = false

[[example]]
name = "no_renderer"
path = "examples/app/no_renderer.rs"
doc-scrape-examples = true

[package.metadata.example.no_renderer]
name = "No Renderer"
description = "An application that runs with default plugins and displays an empty window, but without an actual renderer"
category = "Application"
wasm = false

[[example]]
name = "headless_renderer"
path = "examples/app/headless_renderer.rs"
doc-scrape-examples = true

[package.metadata.example.headless_renderer]
name = "Headless Renderer"
description = "An application that runs with no window, but renders into image file"
category = "Application"
wasm = false

[[example]]
name = "without_winit"
path = "examples/app/without_winit.rs"
doc-scrape-examples = true

[package.metadata.example.without_winit]
name = "Without Winit"
description = "Create an application without winit (runs single time, no event loop)"
category = "Application"
wasm = false

# Assets
[[example]]
name = "asset_loading"
path = "examples/asset/asset_loading.rs"
doc-scrape-examples = true

[package.metadata.example.asset_loading]
name = "Asset Loading"
description = "Demonstrates various methods to load assets"
category = "Assets"
wasm = false

[[example]]
name = "asset_settings"
path = "examples/asset/asset_settings.rs"
doc-scrape-examples = true

[package.metadata.example.asset_settings]
name = "Asset Settings"
description = "Demonstrates various methods of applying settings when loading an asset"
category = "Assets"
wasm = false

[[example]]
name = "asset_decompression"
path = "examples/asset/asset_decompression.rs"
doc-scrape-examples = true

[package.metadata.example.asset_decompression]
name = "Asset Decompression"
description = "Demonstrates loading a compressed asset"
category = "Assets"
wasm = false

[[example]]
name = "custom_asset"
path = "examples/asset/custom_asset.rs"
doc-scrape-examples = true

[package.metadata.example.custom_asset]
name = "Custom Asset"
description = "Implements a custom asset loader"
category = "Assets"
wasm = true

[[example]]
name = "custom_asset_reader"
path = "examples/asset/custom_asset_reader.rs"
doc-scrape-examples = true

[package.metadata.example.custom_asset_reader]
name = "Custom Asset IO"
description = "Implements a custom AssetReader"
category = "Assets"
wasm = true

[[example]]
name = "embedded_asset"
path = "examples/asset/embedded_asset.rs"
doc-scrape-examples = true

[package.metadata.example.embedded_asset]
name = "Embedded Asset"
description = "Embed an asset in the application binary and load it"
category = "Assets"
wasm = true

[[example]]
name = "extra_asset_source"
path = "examples/asset/extra_source.rs"
doc-scrape-examples = true

[package.metadata.example.extra_asset_source]
name = "Extra asset source"
description = "Load an asset from a non-standard asset source"
category = "Assets"
wasm = true

[[example]]
name = "hot_asset_reloading"
path = "examples/asset/hot_asset_reloading.rs"
doc-scrape-examples = true
required-features = ["file_watcher"]

[package.metadata.example.hot_asset_reloading]
name = "Hot Reloading of Assets"
description = "Demonstrates automatic reloading of assets when modified on disk"
category = "Assets"
wasm = false

[[example]]
name = "asset_processing"
path = "examples/asset/processing/asset_processing.rs"
doc-scrape-examples = true
required-features = ["file_watcher", "asset_processor"]

[package.metadata.example.asset_processing]
name = "Asset Processing"
description = "Demonstrates how to process and load custom assets"
category = "Assets"
wasm = false

[[example]]
name = "repeated_texture"
path = "examples/asset/repeated_texture.rs"
doc-scrape-examples = true

[package.metadata.example.repeated_texture]
name = "Repeated texture configuration"
description = "How to configure the texture to repeat instead of the default clamp to edges"
category = "Assets"
wasm = true

# Assets
[[example]]
name = "multi_asset_sync"
path = "examples/asset/multi_asset_sync.rs"
doc-scrape-examples = true

[package.metadata.example.multi_asset_sync]
name = "Mult-asset synchronization"
description = "Demonstrates how to wait for multiple assets to be loaded."
category = "Assets"
wasm = true

# Async Tasks
[[example]]
name = "async_compute"
path = "examples/async_tasks/async_compute.rs"
doc-scrape-examples = true

[package.metadata.example.async_compute]
name = "Async Compute"
description = "How to use `AsyncComputeTaskPool` to complete longer running tasks"
category = "Async Tasks"
wasm = false

[[example]]
name = "external_source_external_thread"
path = "examples/async_tasks/external_source_external_thread.rs"
doc-scrape-examples = true

[package.metadata.example.external_source_external_thread]
name = "External Source of Data on an External Thread"
description = "How to use an external thread to run an infinite task and communicate with a channel"
category = "Async Tasks"
wasm = false

# Audio
[[example]]
name = "audio"
path = "examples/audio/audio.rs"
doc-scrape-examples = true

[package.metadata.example.audio]
name = "Audio"
description = "Shows how to load and play an audio file"
category = "Audio"
wasm = true

[[example]]
name = "audio_control"
path = "examples/audio/audio_control.rs"
doc-scrape-examples = true

[package.metadata.example.audio_control]
name = "Audio Control"
description = "Shows how to load and play an audio file, and control how it's played"
category = "Audio"
wasm = true

[[example]]
name = "decodable"
path = "examples/audio/decodable.rs"
doc-scrape-examples = true

[package.metadata.example.decodable]
name = "Decodable"
description = "Shows how to create and register a custom audio source by implementing the `Decodable` type."
category = "Audio"
wasm = true

[[example]]
name = "soundtrack"
path = "examples/audio/soundtrack.rs"
doc-scrape-examples = true

[package.metadata.example.soundtrack]
name = "Soundtrack"
description = "Shows how to play different soundtracks based on game state"
category = "Audio"
wasm = true

[[example]]
name = "spatial_audio_2d"
path = "examples/audio/spatial_audio_2d.rs"
doc-scrape-examples = true

[package.metadata.example.spatial_audio_2d]
name = "Spatial Audio 2D"
description = "Shows how to play spatial audio, and moving the emitter in 2D"
category = "Audio"
wasm = true

[[example]]
name = "spatial_audio_3d"
path = "examples/audio/spatial_audio_3d.rs"
doc-scrape-examples = true

[package.metadata.example.spatial_audio_3d]
name = "Spatial Audio 3D"
description = "Shows how to play spatial audio, and moving the emitter in 3D"
category = "Audio"
wasm = true

[[example]]
name = "pitch"
path = "examples/audio/pitch.rs"
doc-scrape-examples = true

[package.metadata.example.pitch]
name = "Pitch"
description = "Shows how to directly play a simple pitch"
category = "Audio"
wasm = true

# Diagnostics
[[example]]
name = "log_diagnostics"
path = "examples/diagnostics/log_diagnostics.rs"
doc-scrape-examples = true

[package.metadata.example.log_diagnostics]
name = "Log Diagnostics"
description = "Add a plugin that logs diagnostics, like frames per second (FPS), to the console"
category = "Diagnostics"
wasm = true

[[example]]
name = "custom_diagnostic"
path = "examples/diagnostics/custom_diagnostic.rs"
doc-scrape-examples = true

[package.metadata.example.custom_diagnostic]
name = "Custom Diagnostic"
description = "Shows how to create a custom diagnostic"
category = "Diagnostics"
wasm = true

# ECS (Entity Component System)
[[example]]
name = "ecs_guide"
path = "examples/ecs/ecs_guide.rs"
doc-scrape-examples = true

[package.metadata.example.ecs_guide]
name = "ECS Guide"
description = "Full guide to Bevy's ECS"
category = "ECS (Entity Component System)"
wasm = false

[package.metadata.example.apply_deferred]
name = "Apply System Buffers"
description = "Show how to use `apply_deferred` system"
category = "ECS (Entity Component System)"
wasm = false

[[example]]
name = "component_change_detection"
path = "examples/ecs/component_change_detection.rs"
doc-scrape-examples = true

[package.metadata.example.component_change_detection]
name = "Component Change Detection"
description = "Change detection on components"
category = "ECS (Entity Component System)"
wasm = false

[[example]]
name = "component_hooks"
path = "examples/ecs/component_hooks.rs"
doc-scrape-examples = true

[package.metadata.example.component_hooks]
name = "Component Hooks"
description = "Define component hooks to manage component lifecycle events"
category = "ECS (Entity Component System)"
wasm = false

[[example]]
name = "custom_schedule"
path = "examples/ecs/custom_schedule.rs"
doc-scrape-examples = true

[package.metadata.example.custom_schedule]
name = "Custom Schedule"
description = "Demonstrates how to add custom schedules"
category = "ECS (Entity Component System)"
wasm = false

[[example]]
name = "custom_query_param"
path = "examples/ecs/custom_query_param.rs"
doc-scrape-examples = true

[package.metadata.example.custom_query_param]
name = "Custom Query Parameters"
description = "Groups commonly used compound queries and query filters into a single type"
category = "ECS (Entity Component System)"
wasm = false

[[example]]
name = "dynamic"
path = "examples/ecs/dynamic.rs"
doc-scrape-examples = true

[package.metadata.example.dynamic]
name = "Dynamic ECS"
description = "Dynamically create components, spawn entities with those components and query those components"
category = "ECS (Entity Component System)"
wasm = false

[[example]]
name = "event"
path = "examples/ecs/event.rs"
doc-scrape-examples = true

[package.metadata.example.event]
name = "Event"
description = "Illustrates event creation, activation, and reception"
category = "ECS (Entity Component System)"
wasm = false

[[example]]
name = "send_and_receive_events"
path = "examples/ecs/send_and_receive_events.rs"
doc-scrape-examples = true

[package.metadata.example.send_and_receive_events]
name = "Send and receive events"
description = "Demonstrates how to send and receive events of the same type in a single system"
category = "ECS (Entity Component System)"
wasm = false

[[example]]
name = "fixed_timestep"
path = "examples/ecs/fixed_timestep.rs"
doc-scrape-examples = true

[package.metadata.example.fixed_timestep]
name = "Fixed Timestep"
description = "Shows how to create systems that run every fixed timestep, rather than every tick"
category = "ECS (Entity Component System)"
wasm = false

[[example]]
name = "generic_system"
path = "examples/ecs/generic_system.rs"
doc-scrape-examples = true

[package.metadata.example.generic_system]
name = "Generic System"
description = "Shows how to create systems that can be reused with different types"
category = "ECS (Entity Component System)"
wasm = false

[[example]]
name = "hierarchy"
path = "examples/ecs/hierarchy.rs"
doc-scrape-examples = true

[package.metadata.example.hierarchy]
name = "Hierarchy"
description = "Creates a hierarchy of parents and children entities"
category = "ECS (Entity Component System)"
wasm = false

[[example]]
name = "iter_combinations"
path = "examples/ecs/iter_combinations.rs"
doc-scrape-examples = true

[package.metadata.example.iter_combinations]
name = "Iter Combinations"
description = "Shows how to iterate over combinations of query results"
category = "ECS (Entity Component System)"
wasm = true

[[example]]
name = "one_shot_systems"
path = "examples/ecs/one_shot_systems.rs"
doc-scrape-examples = true

[package.metadata.example.one_shot_systems]
name = "One Shot Systems"
description = "Shows how to flexibly run systems without scheduling them"
category = "ECS (Entity Component System)"
wasm = false

[[example]]
name = "parallel_query"
path = "examples/ecs/parallel_query.rs"
doc-scrape-examples = true

[package.metadata.example.parallel_query]
name = "Parallel Query"
description = "Illustrates parallel queries with `ParallelIterator`"
category = "ECS (Entity Component System)"
wasm = false

[[example]]
name = "removal_detection"
path = "examples/ecs/removal_detection.rs"
doc-scrape-examples = true

[package.metadata.example.removal_detection]
name = "Removal Detection"
description = "Query for entities that had a specific component removed earlier in the current frame"
category = "ECS (Entity Component System)"
wasm = false

[[example]]
name = "run_conditions"
path = "examples/ecs/run_conditions.rs"
doc-scrape-examples = true

[package.metadata.example.run_conditions]
name = "Run Conditions"
description = "Run systems only when one or multiple conditions are met"
category = "ECS (Entity Component System)"
wasm = false

[[example]]
name = "startup_system"
path = "examples/ecs/startup_system.rs"
doc-scrape-examples = true

[package.metadata.example.startup_system]
name = "Startup System"
description = "Demonstrates a startup system (one that runs once when the app starts up)"
category = "ECS (Entity Component System)"
wasm = false

[[example]]
name = "states"
path = "examples/state/states.rs"
doc-scrape-examples = true
required-features = ["bevy_dev_tools"]

[package.metadata.example.states]
name = "States"
description = "Illustrates how to use States to control transitioning from a Menu state to an InGame state."
category = "State"
wasm = false

[[example]]
name = "sub_states"
path = "examples/state/sub_states.rs"
doc-scrape-examples = true
required-features = ["bevy_dev_tools"]

[package.metadata.example.sub_states]
name = "Sub States"
description = "Using Sub States for hierarchical state handling."
category = "State"
wasm = false

[[example]]
name = "computed_states"
path = "examples/state/computed_states.rs"
doc-scrape-examples = true
required-features = ["bevy_dev_tools"]

[package.metadata.example.computed_states]
name = "Computed States"
description = "Advanced state patterns using Computed States."
category = "State"
wasm = false

[[example]]
name = "custom_transitions"
path = "examples/state/custom_transitions.rs"
doc-scrape-examples = true
required-features = ["bevy_dev_tools"]

[package.metadata.example.custom_transitions]
name = "Custom State Transition Behavior"
description = "Creating and working with custom state transition schedules."
category = "State"
wasm = false

[[example]]
name = "system_piping"
path = "examples/ecs/system_piping.rs"
doc-scrape-examples = true

[package.metadata.example.system_piping]
name = "System Piping"
description = "Pipe the output of one system into a second, allowing you to handle any errors gracefully"
category = "ECS (Entity Component System)"
wasm = false

[[example]]
name = "system_closure"
path = "examples/ecs/system_closure.rs"
doc-scrape-examples = true

[package.metadata.example.system_closure]
name = "System Closure"
description = "Show how to use closures as systems, and how to configure `Local` variables by capturing external state"
category = "ECS (Entity Component System)"
wasm = false

[[example]]
name = "system_param"
path = "examples/ecs/system_param.rs"
doc-scrape-examples = true

[package.metadata.example.system_param]
name = "System Parameter"
description = "Illustrates creating custom system parameters with `SystemParam`"
category = "ECS (Entity Component System)"
wasm = false

[[example]]
name = "system_stepping"
path = "examples/ecs/system_stepping.rs"
doc-scrape-examples = true
required-features = ["bevy_debug_stepping"]

[package.metadata.example.system_stepping]
name = "System Stepping"
description = "Demonstrate stepping through systems in order of execution."
category = "ECS (Entity Component System)"
wasm = false

# Time
[[example]]
name = "time"
path = "examples/time/time.rs"
doc-scrape-examples = true

[package.metadata.example.time]
name = "Time handling"
description = "Explains how Time is handled in ECS"
category = "Time"
wasm = false

[[example]]
name = "virtual_time"
path = "examples/time/virtual_time.rs"
doc-scrape-examples = true

[package.metadata.example.virtual_time]
name = "Virtual time"
description = "Shows how `Time<Virtual>` can be used to pause, resume, slow down and speed up a game."
category = "Time"
wasm = false

[[example]]
name = "timers"
path = "examples/time/timers.rs"
doc-scrape-examples = true

[package.metadata.example.timers]
name = "Timers"
description = "Illustrates ticking `Timer` resources inside systems and handling their state"
category = "Time"
wasm = false


# Games
[[example]]
name = "alien_cake_addict"
path = "examples/games/alien_cake_addict.rs"
doc-scrape-examples = true

[package.metadata.example.alien_cake_addict]
name = "Alien Cake Addict"
description = "Eat the cakes. Eat them all. An example 3D game"
category = "Games"
wasm = true

[[example]]
name = "breakout"
path = "examples/games/breakout.rs"
doc-scrape-examples = true

[package.metadata.example.breakout]
name = "Breakout"
description = "An implementation of the classic game \"Breakout\"."
category = "Games"
wasm = true

[[example]]
name = "contributors"
path = "examples/games/contributors.rs"
doc-scrape-examples = true

[package.metadata.example.contributors]
name = "Contributors"
description = "Displays each contributor as a bouncy bevy-ball!"
category = "Games"
wasm = true

[[example]]
name = "desk_toy"
path = "examples/games/desk_toy.rs"
doc-scrape-examples = true

[package.metadata.example.desk_toy]
name = "Desk Toy"
description = "Bevy logo as a desk toy using transparent windows! Now with Googly Eyes!"
category = "Games"
wasm = false

[[example]]
name = "game_menu"
path = "examples/games/game_menu.rs"
doc-scrape-examples = true

[package.metadata.example.game_menu]
name = "Game Menu"
description = "A simple game menu"
category = "Games"
wasm = true

[[example]]
name = "loading_screen"
path = "examples/games/loading_screen.rs"
doc-scrape-examples = true

[package.metadata.example.loading_screen]
name = "Loading Screen"
description = "Demonstrates how to create a loading screen that waits for all assets to be loaded and render pipelines to be compiled."
category = "Games"
wasm = true

# Input
[[example]]
name = "char_input_events"
path = "examples/input/char_input_events.rs"
doc-scrape-examples = true

[package.metadata.example.char_input_events]
name = "Char Input Events"
description = "Prints out all chars as they are inputted"
category = "Input"
wasm = false

[[example]]
name = "gamepad_input"
path = "examples/input/gamepad_input.rs"
doc-scrape-examples = true

[package.metadata.example.gamepad_input]
name = "Gamepad Input"
description = "Shows handling of gamepad input, connections, and disconnections"
category = "Input"
wasm = false

[[example]]
name = "gamepad_input_events"
path = "examples/input/gamepad_input_events.rs"
doc-scrape-examples = true

[package.metadata.example.gamepad_input_events]
name = "Gamepad Input Events"
description = "Iterates and prints gamepad input and connection events"
category = "Input"
wasm = false

[[example]]
name = "gamepad_rumble"
path = "examples/input/gamepad_rumble.rs"
doc-scrape-examples = true

[package.metadata.example.gamepad_rumble]
name = "Gamepad Rumble"
description = "Shows how to rumble a gamepad using force feedback"
category = "Input"
wasm = false

[[example]]
name = "keyboard_input"
path = "examples/input/keyboard_input.rs"
doc-scrape-examples = true

[package.metadata.example.keyboard_input]
name = "Keyboard Input"
description = "Demonstrates handling a key press/release"
category = "Input"
wasm = false

[[example]]
name = "keyboard_modifiers"
path = "examples/input/keyboard_modifiers.rs"
doc-scrape-examples = true

[package.metadata.example.keyboard_modifiers]
name = "Keyboard Modifiers"
description = "Demonstrates using key modifiers (ctrl, shift)"
category = "Input"
wasm = false

[[example]]
name = "keyboard_input_events"
path = "examples/input/keyboard_input_events.rs"
doc-scrape-examples = true

[package.metadata.example.keyboard_input_events]
name = "Keyboard Input Events"
description = "Prints out all keyboard events"
category = "Input"
wasm = false

[[example]]
name = "mouse_input"
path = "examples/input/mouse_input.rs"
doc-scrape-examples = true

[package.metadata.example.mouse_input]
name = "Mouse Input"
description = "Demonstrates handling a mouse button press/release"
category = "Input"
wasm = false

[[example]]
name = "mouse_input_events"
path = "examples/input/mouse_input_events.rs"
doc-scrape-examples = true

[package.metadata.example.mouse_input_events]
name = "Mouse Input Events"
description = "Prints out all mouse events (buttons, movement, etc.)"
category = "Input"
wasm = false

[[example]]
name = "mouse_grab"
path = "examples/input/mouse_grab.rs"
doc-scrape-examples = true

[package.metadata.example.mouse_grab]
name = "Mouse Grab"
description = "Demonstrates how to grab the mouse, locking the cursor to the app's screen"
category = "Input"
wasm = false

[[example]]
name = "touch_input"
path = "examples/input/touch_input.rs"
doc-scrape-examples = true

[package.metadata.example.touch_input]
name = "Touch Input"
description = "Displays touch presses, releases, and cancels"
category = "Input"
wasm = false

[[example]]
name = "touch_input_events"
path = "examples/input/touch_input_events.rs"
doc-scrape-examples = true

[package.metadata.example.touch_input_events]
name = "Touch Input Events"
description = "Prints out all touch inputs"
category = "Input"
wasm = false

[[example]]
name = "text_input"
path = "examples/input/text_input.rs"
doc-scrape-examples = true

[package.metadata.example.text_input]
name = "Text Input"
description = "Simple text input with IME support"
category = "Input"
wasm = false

# Reflection
[[example]]
name = "reflection"
path = "examples/reflection/reflection.rs"
doc-scrape-examples = true

[package.metadata.example.reflection]
name = "Reflection"
description = "Demonstrates how reflection in Bevy provides a way to dynamically interact with Rust types"
category = "Reflection"
wasm = false

[[example]]
name = "custom_attributes"
path = "examples/reflection/custom_attributes.rs"
doc-scrape-examples = true

[package.metadata.example.custom_attributes]
name = "Custom Attributes"
description = "Registering and accessing custom attributes on reflected types"
category = "Reflection"
wasm = false

[[example]]
name = "dynamic_types"
path = "examples/reflection/dynamic_types.rs"
doc-scrape-examples = true

[package.metadata.example.dynamic_types]
name = "Dynamic Types"
description = "How dynamic types are used with reflection"
category = "Reflection"
wasm = false

[[example]]
name = "function_reflection"
path = "examples/reflection/function_reflection.rs"
doc-scrape-examples = true
required-features = ["reflect_functions"]

[package.metadata.example.function_reflection]
name = "Function Reflection"
description = "Demonstrates how functions can be called dynamically using reflection"
category = "Reflection"
wasm = false

[[example]]
name = "generic_reflection"
path = "examples/reflection/generic_reflection.rs"
doc-scrape-examples = true

[package.metadata.example.generic_reflection]
name = "Generic Reflection"
description = "Registers concrete instances of generic types that may be used with reflection"
category = "Reflection"
wasm = false

[[example]]
name = "reflection_types"
path = "examples/reflection/reflection_types.rs"
doc-scrape-examples = true

[package.metadata.example.reflection_types]
name = "Reflection Types"
description = "Illustrates the various reflection types available"
category = "Reflection"
wasm = false

[[example]]
name = "type_data"
path = "examples/reflection/type_data.rs"
doc-scrape-examples = true

[package.metadata.example.type_data]
name = "Type Data"
description = "Demonstrates how to create and use type data"
category = "Reflection"
wasm = false

# Scene
[[example]]
name = "scene"
path = "examples/scene/scene.rs"
doc-scrape-examples = true

[package.metadata.example.scene]
name = "Scene"
description = "Demonstrates loading from and saving scenes to files"
category = "Scene"
wasm = false

# Shaders
[[package.metadata.example_category]]
name = "Shaders"
description = """
These examples demonstrate how to implement different shaders in user code.

A shader in its most common usage is a small program that is run by the GPU per-vertex in a mesh (a vertex shader) or per-affected-screen-fragment (a fragment shader.) The GPU executes these programs in a highly parallel way.

There are also compute shaders which are used for more general processing leveraging the GPU's parallelism.
"""

[[example]]
name = "custom_vertex_attribute"
path = "examples/shader/custom_vertex_attribute.rs"
doc-scrape-examples = true

[package.metadata.example.custom_vertex_attribute]
name = "Custom Vertex Attribute"
description = "A shader that reads a mesh's custom vertex attribute"
category = "Shaders"
wasm = true

[[example]]
name = "custom_post_processing"
path = "examples/shader/custom_post_processing.rs"
doc-scrape-examples = true

[package.metadata.example.custom_post_processing]
name = "Post Processing - Custom Render Pass"
description = "A custom post processing effect, using a custom render pass that runs after the main pass"
category = "Shaders"
wasm = true

[[example]]
name = "shader_defs"
path = "examples/shader/shader_defs.rs"
doc-scrape-examples = true

[package.metadata.example.shader_defs]
name = "Shader Defs"
description = "A shader that uses \"shaders defs\" (a bevy tool to selectively toggle parts of a shader)"
category = "Shaders"
wasm = true

[[example]]
name = "shader_material"
path = "examples/shader/shader_material.rs"
doc-scrape-examples = true

[package.metadata.example.shader_material]
name = "Material"
description = "A shader and a material that uses it"
category = "Shaders"
wasm = true

[[example]]
name = "shader_material_2d"
path = "examples/shader/shader_material_2d.rs"
doc-scrape-examples = true

[package.metadata.example.shader_material_2d]
name = "Material"
description = "A shader and a material that uses it on a 2d mesh"
category = "Shaders"
wasm = true

[[example]]
name = "extended_material"
path = "examples/shader/extended_material.rs"
doc-scrape-examples = true

[package.metadata.example.extended_material]
name = "Extended Material"
description = "A custom shader that builds on the standard material"
category = "Shaders"
wasm = true

[[example]]
name = "shader_prepass"
path = "examples/shader/shader_prepass.rs"
doc-scrape-examples = true

[package.metadata.example.shader_prepass]
name = "Material Prepass"
description = "A shader that uses the various textures generated by the prepass"
category = "Shaders"
wasm = false

[[example]]
name = "shader_material_screenspace_texture"
path = "examples/shader/shader_material_screenspace_texture.rs"
doc-scrape-examples = true

[package.metadata.example.shader_material_screenspace_texture]
name = "Material - Screenspace Texture"
description = "A shader that samples a texture with view-independent UV coordinates"
category = "Shaders"
wasm = true

[[example]]
name = "shader_material_glsl"
path = "examples/shader/shader_material_glsl.rs"
doc-scrape-examples = true
required-features = ["shader_format_glsl"]

[package.metadata.example.shader_material_glsl]
name = "Material - GLSL"
description = "A shader that uses the GLSL shading language"
category = "Shaders"
wasm = true

[[example]]
name = "shader_instancing"
path = "examples/shader/shader_instancing.rs"
doc-scrape-examples = true

[package.metadata.example.shader_instancing]
name = "Instancing"
description = "A shader that renders a mesh multiple times in one draw call"
category = "Shaders"
wasm = true

[[example]]
name = "animate_shader"
path = "examples/shader/animate_shader.rs"
doc-scrape-examples = true

[package.metadata.example.animate_shader]
name = "Animated"
description = "A shader that uses dynamic data like the time since startup"
category = "Shaders"
wasm = true

[[example]]
name = "compute_shader_game_of_life"
path = "examples/shader/compute_shader_game_of_life.rs"
doc-scrape-examples = true

[package.metadata.example.compute_shader_game_of_life]
name = "Compute - Game of Life"
description = "A compute shader that simulates Conway's Game of Life"
category = "Shaders"
wasm = false

[[example]]
name = "gpu_readback"
path = "examples/shader/gpu_readback.rs"
doc-scrape-examples = true

[package.metadata.example.gpu_readback]
name = "GPU readback"
description = "A very simple compute shader that writes to a buffer that is read by the cpu"
category = "Shaders"
wasm = false

[[example]]
name = "array_texture"
path = "examples/shader/array_texture.rs"
doc-scrape-examples = true

[package.metadata.example.array_texture]
name = "Array Texture"
description = "A shader that shows how to reuse the core bevy PBR shading functionality in a custom material that obtains the base color from an array texture."
category = "Shaders"
wasm = true

[[example]]
name = "texture_binding_array"
path = "examples/shader/texture_binding_array.rs"
doc-scrape-examples = true

[package.metadata.example.texture_binding_array]
name = "Texture Binding Array (Bindless Textures)"
description = "A shader that shows how to bind and sample multiple textures as a binding array (a.k.a. bindless textures)."
category = "Shaders"
wasm = false

# Stress tests
[[package.metadata.example_category]]
name = "Stress Tests"
description = """
These examples are used to test the performance and stability of various parts of the engine in an isolated way.

Due to the focus on performance it's recommended to run the stress tests in release mode:

```sh
cargo run --release --example <example name>
```
"""

[[example]]
name = "bevymark"
path = "examples/stress_tests/bevymark.rs"
doc-scrape-examples = true

[package.metadata.example.bevymark]
name = "Bevymark"
description = "A heavy sprite rendering workload to benchmark your system with Bevy"
category = "Stress Tests"
wasm = true

[[example]]
name = "many_animated_sprites"
path = "examples/stress_tests/many_animated_sprites.rs"
doc-scrape-examples = true

[package.metadata.example.many_animated_sprites]
name = "Many Animated Sprites"
description = "Displays many animated sprites in a grid arrangement with slight offsets to their animation timers. Used for performance testing."
category = "Stress Tests"
wasm = true

[[example]]
name = "many_buttons"
path = "examples/stress_tests/many_buttons.rs"
doc-scrape-examples = true

[package.metadata.example.many_buttons]
name = "Many Buttons"
description = "Test rendering of many UI elements"
category = "Stress Tests"
wasm = true

[[example]]
name = "many_cubes"
path = "examples/stress_tests/many_cubes.rs"
doc-scrape-examples = true

[package.metadata.example.many_cubes]
name = "Many Cubes"
description = "Simple benchmark to test per-entity draw overhead. Run with the `sphere` argument to test frustum culling"
category = "Stress Tests"
wasm = true

[[example]]
name = "many_gizmos"
path = "examples/stress_tests/many_gizmos.rs"
doc-scrape-examples = true

[package.metadata.example.many_gizmos]
name = "Many Gizmos"
description = "Test rendering of many gizmos"
category = "Stress Tests"
wasm = true

[[example]]
name = "many_foxes"
path = "examples/stress_tests/many_foxes.rs"
doc-scrape-examples = true

[package.metadata.example.many_foxes]
name = "Many Foxes"
description = "Loads an animated fox model and spawns lots of them. Good for testing skinned mesh performance. Takes an unsigned integer argument for the number of foxes to spawn. Defaults to 1000"
category = "Stress Tests"
wasm = true

[[example]]
name = "many_glyphs"
path = "examples/stress_tests/many_glyphs.rs"
doc-scrape-examples = true

[package.metadata.example.many_glyphs]
name = "Many Glyphs"
description = "Simple benchmark to test text rendering."
category = "Stress Tests"
wasm = true

[[example]]
name = "many_lights"
path = "examples/stress_tests/many_lights.rs"
doc-scrape-examples = true

[package.metadata.example.many_lights]
name = "Many Lights"
description = "Simple benchmark to test rendering many point lights. Run with `WGPU_SETTINGS_PRIO=webgl2` to restrict to uniform buffers and max 256 lights"
category = "Stress Tests"
wasm = true

[[example]]
name = "many_sprites"
path = "examples/stress_tests/many_sprites.rs"
doc-scrape-examples = true

[package.metadata.example.many_sprites]
name = "Many Sprites"
description = "Displays many sprites in a grid arrangement! Used for performance testing. Use `--colored` to enable color tinted sprites."
category = "Stress Tests"
wasm = true

[[example]]
name = "transform_hierarchy"
path = "examples/stress_tests/transform_hierarchy.rs"
doc-scrape-examples = true

[package.metadata.example.transform_hierarchy]
name = "Transform Hierarchy"
description = "Various test cases for hierarchy and transform propagation performance"
category = "Stress Tests"
wasm = false

[[example]]
name = "text_pipeline"
path = "examples/stress_tests/text_pipeline.rs"
doc-scrape-examples = true

[package.metadata.example.text_pipeline]
name = "Text Pipeline"
description = "Text Pipeline benchmark"
category = "Stress Tests"
wasm = false

# Tools
[[example]]
name = "scene_viewer"
path = "examples/tools/scene_viewer/main.rs"
doc-scrape-examples = true

[package.metadata.example.scene_viewer]
name = "Scene Viewer"
description = "A simple way to view glTF models with Bevy. Just run `cargo run --release --example scene_viewer /path/to/model.gltf#Scene0`, replacing the path as appropriate. With no arguments it will load the FieldHelmet glTF model from the repository assets subdirectory"
category = "Tools"
wasm = true

[[example]]
name = "gamepad_viewer"
path = "examples/tools/gamepad_viewer.rs"
doc-scrape-examples = true

[package.metadata.example.gamepad_viewer]
name = "Gamepad Viewer"
description = "Shows a visualization of gamepad buttons, sticks, and triggers"
category = "Tools"
wasm = true

[[example]]
name = "nondeterministic_system_order"
path = "examples/ecs/nondeterministic_system_order.rs"
doc-scrape-examples = true

[package.metadata.example.nondeterministic_system_order]
name = "Nondeterministic System Order"
description = "Systems run in parallel, but their order isn't always deterministic. Here's how to detect and fix this."
category = "ECS (Entity Component System)"
wasm = false

[[example]]
name = "observers"
path = "examples/ecs/observers.rs"
doc-scrape-examples = true

[package.metadata.example.observers]
name = "Observers"
description = "Demonstrates observers that react to events (both built-in life-cycle events and custom events)"
category = "ECS (Entity Component System)"
wasm = true

[[example]]
name = "observer_propagation"
path = "examples/ecs/observer_propagation.rs"
doc-scrape-examples = true

[package.metadata.example.observer_propagation]
name = "Observer Propagation"
description = "Demonstrates event propagation with observers"
category = "ECS (Entity Component System)"
wasm = true

[[example]]
name = "3d_rotation"
path = "examples/transforms/3d_rotation.rs"
doc-scrape-examples = true

[package.metadata.example.3d_rotation]
name = "3D Rotation"
description = "Illustrates how to (constantly) rotate an object around an axis"
category = "Transforms"
wasm = true

[[example]]
name = "align"
path = "examples/transforms/align.rs"
doc-scrape-examples = true

[package.metadata.example.align]
name = "Alignment"
description = "A demonstration of Transform's axis-alignment feature"
category = "Transforms"
wasm = true

[[example]]
name = "scale"
path = "examples/transforms/scale.rs"
doc-scrape-examples = true

[package.metadata.example.scale]
name = "Scale"
description = "Illustrates how to scale an object in each direction"
category = "Transforms"
wasm = true

[[example]]
name = "transform"
path = "examples/transforms/transform.rs"
doc-scrape-examples = true

[package.metadata.example.transform]
name = "Transform"
description = "Shows multiple transformations of objects"
category = "Transforms"
wasm = true

[[example]]
name = "translation"
path = "examples/transforms/translation.rs"
doc-scrape-examples = true

[package.metadata.example.translation]
name = "Translation"
description = "Illustrates how to move an object along an axis"
category = "Transforms"
wasm = true

# UI (User Interface)
[[example]]
name = "borders"
path = "examples/ui/borders.rs"
doc-scrape-examples = true

[package.metadata.example.borders]
name = "Borders"
description = "Demonstrates how to create a node with a border"
category = "UI (User Interface)"
wasm = true

[[example]]
name = "button"
path = "examples/ui/button.rs"
doc-scrape-examples = true

[package.metadata.example.button]
name = "Button"
description = "Illustrates creating and updating a button"
category = "UI (User Interface)"
wasm = true

[[example]]
name = "display_and_visibility"
path = "examples/ui/display_and_visibility.rs"
doc-scrape-examples = true

[package.metadata.example.display_and_visibility]
name = "Display and Visibility"
description = "Demonstrates how Display and Visibility work in the UI."
category = "UI (User Interface)"
wasm = true

[[example]]
name = "window_fallthrough"
path = "examples/ui/window_fallthrough.rs"
doc-scrape-examples = true

[package.metadata.example.window_fallthrough]
name = "Window Fallthrough"
description = "Illustrates how to access `winit::window::Window`'s `hittest` functionality."
category = "UI (User Interface)"
wasm = false

[[example]]
name = "font_atlas_debug"
path = "examples/ui/font_atlas_debug.rs"
doc-scrape-examples = true

[package.metadata.example.font_atlas_debug]
name = "Font Atlas Debug"
description = "Illustrates how FontAtlases are populated (used to optimize text rendering internally)"
category = "UI (User Interface)"
wasm = true

[[example]]
name = "overflow"
path = "examples/ui/overflow.rs"
doc-scrape-examples = true

[package.metadata.example.overflow]
name = "Overflow"
description = "Simple example demonstrating overflow behavior"
category = "UI (User Interface)"
wasm = true

[[example]]
name = "overflow_debug"
path = "examples/ui/overflow_debug.rs"
doc-scrape-examples = true

[package.metadata.example.overflow_debug]
name = "Overflow and Clipping Debug"
description = "An example to debug overflow and clipping behavior"
category = "UI (User Interface)"
wasm = true

[[example]]
name = "relative_cursor_position"
path = "examples/ui/relative_cursor_position.rs"
doc-scrape-examples = true

[package.metadata.example.relative_cursor_position]
name = "Relative Cursor Position"
description = "Showcases the RelativeCursorPosition component"
category = "UI (User Interface)"
wasm = true

[[example]]
name = "render_ui_to_texture"
path = "examples/ui/render_ui_to_texture.rs"
doc-scrape-examples = true

[package.metadata.example.render_ui_to_texture]
name = "Render UI to Texture"
description = "An example of rendering UI as a part of a 3D world"
category = "UI (User Interface)"
wasm = true

[[example]]
name = "size_constraints"
path = "examples/ui/size_constraints.rs"
doc-scrape-examples = true

[package.metadata.example.size_constraints]
name = "Size Constraints"
description = "Demonstrates how the to use the size constraints to control the size of a UI node."
category = "UI (User Interface)"
wasm = true

[[example]]
name = "text"
path = "examples/ui/text.rs"
doc-scrape-examples = true

[package.metadata.example.text]
name = "Text"
description = "Illustrates creating and updating text"
category = "UI (User Interface)"
wasm = true

[[example]]
name = "text_debug"
path = "examples/ui/text_debug.rs"
doc-scrape-examples = true

[package.metadata.example.text_debug]
name = "Text Debug"
description = "An example for debugging text layout"
category = "UI (User Interface)"
wasm = true

[[example]]
name = "flex_layout"
path = "examples/ui/flex_layout.rs"
doc-scrape-examples = true

[package.metadata.example.flex_layout]
name = "Flex Layout"
description = "Demonstrates how the AlignItems and JustifyContent properties can be composed to layout nodes and position text"
category = "UI (User Interface)"
wasm = true

[[example]]
name = "text_wrap_debug"
path = "examples/ui/text_wrap_debug.rs"
doc-scrape-examples = true

[package.metadata.example.text_wrap_debug]
name = "Text Wrap Debug"
description = "Demonstrates text wrapping"
category = "UI (User Interface)"
wasm = true

[[example]]
name = "grid"
path = "examples/ui/grid.rs"
doc-scrape-examples = true

[package.metadata.example.grid]
name = "CSS Grid"
description = "An example for CSS Grid layout"

category = "UI (User Interface)"
wasm = true

[[example]]
name = "transparency_ui"
path = "examples/ui/transparency_ui.rs"
doc-scrape-examples = true

[package.metadata.example.transparency_ui]
name = "Transparency UI"
description = "Demonstrates transparency for UI"
category = "UI (User Interface)"
wasm = true

[[example]]
name = "z_index"
path = "examples/ui/z_index.rs"
doc-scrape-examples = true

[package.metadata.example.z_index]
name = "UI Z-Index"
description = "Demonstrates how to control the relative depth (z-position) of UI elements"
category = "UI (User Interface)"
wasm = true

[[example]]
name = "ui"
path = "examples/ui/ui.rs"
doc-scrape-examples = true

[package.metadata.example.ui]
name = "UI"
description = "Illustrates various features of Bevy UI"
category = "UI (User Interface)"
wasm = true

[[example]]
name = "ui_scaling"
path = "examples/ui/ui_scaling.rs"
doc-scrape-examples = true

[package.metadata.example.ui_scaling]
name = "UI Scaling"
description = "Illustrates how to scale the UI"
category = "UI (User Interface)"
wasm = true

[[example]]
name = "ui_texture_atlas"
path = "examples/ui/ui_texture_atlas.rs"
doc-scrape-examples = true

[package.metadata.example.ui_texture_atlas]
name = "UI Texture Atlas"
description = "Illustrates how to use TextureAtlases in UI"
category = "UI (User Interface)"
wasm = true

[[example]]
name = "ui_texture_slice"
path = "examples/ui/ui_texture_slice.rs"
doc-scrape-examples = true

[package.metadata.example.ui_texture_slice]
name = "UI Texture Slice"
description = "Illustrates how to use 9 Slicing in UI"
category = "UI (User Interface)"
wasm = true

[[example]]
name = "ui_texture_atlas_slice"
path = "examples/ui/ui_texture_atlas_slice.rs"
doc-scrape-examples = true

[package.metadata.example.ui_texture_atlas_slice]
name = "UI Texture Atlas Slice"
description = "Illustrates how to use 9 Slicing for TextureAtlases in UI"
category = "UI (User Interface)"
wasm = true

[[example]]
name = "viewport_debug"
path = "examples/ui/viewport_debug.rs"
doc-scrape-examples = true

[package.metadata.example.viewport_debug]
name = "Viewport Debug"
description = "An example for debugging viewport coordinates"
category = "UI (User Interface)"
wasm = true

# Window
[[example]]
name = "clear_color"
path = "examples/window/clear_color.rs"
doc-scrape-examples = true

[package.metadata.example.clear_color]
name = "Clear Color"
description = "Creates a solid color window"
category = "Window"
wasm = true

[[example]]
name = "custom_user_event"
path = "examples/window/custom_user_event.rs"
doc-scrape-examples = true

[package.metadata.example.custom_user_event]
name = "Custom User Event"
description = "Handles custom user events within the event loop"
category = "Window"
wasm = true

[[example]]
name = "low_power"
path = "examples/window/low_power.rs"
doc-scrape-examples = true

[package.metadata.example.low_power]
name = "Low Power"
description = "Demonstrates settings to reduce power use for bevy applications"
category = "Window"
wasm = true

[[example]]
name = "multiple_windows"
path = "examples/window/multiple_windows.rs"
doc-scrape-examples = true

[package.metadata.example.multiple_windows]
name = "Multiple Windows"
description = "Demonstrates creating multiple windows, and rendering to them"
category = "Window"
wasm = false

[[example]]
name = "scale_factor_override"
path = "examples/window/scale_factor_override.rs"
doc-scrape-examples = true

[package.metadata.example.scale_factor_override]
name = "Scale Factor Override"
description = "Illustrates how to customize the default window settings"
category = "Window"
wasm = true

[[example]]
name = "screenshot"
path = "examples/window/screenshot.rs"
doc-scrape-examples = true

[package.metadata.example.screenshot]
name = "Screenshot"
description = "Shows how to save screenshots to disk"
category = "Window"
wasm = true

[[example]]
name = "transparent_window"
path = "examples/window/transparent_window.rs"
doc-scrape-examples = true

[package.metadata.example.transparent_window]
name = "Transparent Window"
description = "Illustrates making the window transparent and hiding the window decoration"
category = "Window"
wasm = false

[[example]]
name = "window_settings"
path = "examples/window/window_settings.rs"
doc-scrape-examples = true

[package.metadata.example.window_settings]
name = "Window Settings"
description = "Demonstrates customizing default window settings"
category = "Window"
wasm = true

[[example]]
name = "resizing"
path = "tests/window/resizing.rs"
doc-scrape-examples = true

[package.metadata.example.resizing]
hidden = true

[[example]]
name = "minimising"
path = "tests/window/minimising.rs"
doc-scrape-examples = true

[package.metadata.example.minimising]
hidden = true

[[example]]
name = "window_resizing"
path = "examples/window/window_resizing.rs"
doc-scrape-examples = true

[[example]]
name = "fallback_image"
path = "examples/shader/fallback_image.rs"
doc-scrape-examples = true

[[example]]
name = "reflection_probes"
path = "examples/3d/reflection_probes.rs"
doc-scrape-examples = true

[package.metadata.example.reflection_probes]
name = "Reflection Probes"
description = "Demonstrates reflection probes"
category = "3D Rendering"
wasm = false

[package.metadata.example.fallback_image]
hidden = true

[package.metadata.example.window_resizing]
name = "Window Resizing"
description = "Demonstrates resizing and responding to resizing a window"
category = "Window"
wasm = true

[[example]]
name = "ui_material"
path = "examples/ui/ui_material.rs"
doc-scrape-examples = true

[package.metadata.example.ui_material]
name = "UI Material"
description = "Demonstrates creating and using custom Ui materials"
category = "UI (User Interface)"
wasm = true

[[example]]
name = "render_primitives"
path = "examples/math/render_primitives.rs"
doc-scrape-examples = true

[package.metadata.example.render_primitives]
name = "Rendering Primitives"
description = "Shows off rendering for all math primitives as both Meshes and Gizmos"
category = "Math"
wasm = true

# Math
[[example]]
name = "sampling_primitives"
path = "examples/math/sampling_primitives.rs"
doc-scrape-examples = true

[package.metadata.example.sampling_primitives]
name = "Sampling Primitives"
description = "Demonstrates all the primitives which can be sampled."
category = "Math"
wasm = true

[[example]]
name = "custom_primitives"
path = "examples/math/custom_primitives.rs"
doc-scrape-examples = true

[package.metadata.example.custom_primitives]
name = "Custom Primitives"
description = "Demonstrates how to add custom primitives and useful traits for them."
category = "Math"
wasm = true

[[example]]
name = "random_sampling"
path = "examples/math/random_sampling.rs"
doc-scrape-examples = true

[package.metadata.example.random_sampling]
name = "Random Sampling"
description = "Demonstrates how to sample random points from mathematical primitives"
category = "Math"
wasm = true

[[example]]
name = "smooth_follow"
path = "examples/movement/smooth_follow.rs"
doc-scrape-examples = true

[package.metadata.example.smooth_follow]
name = "Smooth Follow"
description = "Demonstrates how to make an entity smoothly follow another using interpolation"
category = "Math"
wasm = true

# Gizmos
[[example]]
name = "2d_gizmos"
path = "examples/gizmos/2d_gizmos.rs"
doc-scrape-examples = true

[package.metadata.example.2d_gizmos]
name = "2D Gizmos"
description = "A scene showcasing 2D gizmos"
category = "Gizmos"
wasm = true

[[example]]
name = "3d_gizmos"
path = "examples/gizmos/3d_gizmos.rs"
doc-scrape-examples = true

[package.metadata.example.3d_gizmos]
name = "3D Gizmos"
description = "A scene showcasing 3D gizmos"
category = "Gizmos"
wasm = true

[[example]]
name = "axes"
path = "examples/gizmos/axes.rs"
doc-scrape-examples = true

[package.metadata.example.axes]
name = "Axes"
description = "Demonstrates the function of axes gizmos"
category = "Gizmos"
wasm = true

[[example]]
name = "light_gizmos"
path = "examples/gizmos/light_gizmos.rs"
doc-scrape-examples = true

[package.metadata.example.light_gizmos]
name = "Light Gizmos"
description = "A scene showcasing light gizmos"
category = "Gizmos"
wasm = true

[[example]]
name = "fps_overlay"
path = "examples/dev_tools/fps_overlay.rs"
doc-scrape-examples = true
required-features = ["bevy_dev_tools"]

[[example]]
name = "2d_top_down_camera"
path = "examples/camera/2d_top_down_camera.rs"
doc-scrape-examples = true

[package.metadata.example.2d_top_down_camera]
name = "2D top-down camera"
description = "A 2D top-down camera smoothly following player movements"
category = "Camera"
wasm = true

[[example]]
name = "first_person_view_model"
path = "examples/camera/first_person_view_model.rs"
doc-scrape-examples = true

[package.metadata.example.first_person_view_model]
name = "First person view model"
description = "A first-person camera that uses a world model and a view model with different field of views (FOV)"
category = "Camera"
wasm = true

[package.metadata.example.fps_overlay]
name = "FPS overlay"
description = "Demonstrates FPS overlay"
category = "Dev tools"
wasm = true

[[example]]
name = "visibility_range"
path = "examples/3d/visibility_range.rs"
doc-scrape-examples = true

[package.metadata.example.visibility_range]
name = "Visibility range"
description = "Demonstrates visibility ranges"
category = "3D Rendering"
wasm = true

[[example]]
name = "ssr"
path = "examples/3d/ssr.rs"
doc-scrape-examples = true

[package.metadata.example.ssr]
name = "Screen Space Reflections"
description = "Demonstrates screen space reflections with water ripples"
category = "3D Rendering"
wasm = false

[[example]]
name = "color_grading"
path = "examples/3d/color_grading.rs"
doc-scrape-examples = true

[package.metadata.example.color_grading]
name = "Color grading"
description = "Demonstrates color grading"
category = "3D Rendering"
wasm = true

[[example]]
name = "clearcoat"
path = "examples/3d/clearcoat.rs"
doc-scrape-examples = true
required-features = ["pbr_multi_layer_material_textures"]

[package.metadata.example.clearcoat]
name = "Clearcoat"
description = "Demonstrates the clearcoat PBR feature"
category = "3D Rendering"
wasm = false

[[example]]
name = "depth_of_field"
path = "examples/3d/depth_of_field.rs"
doc-scrape-examples = true

[package.metadata.example.depth_of_field]
name = "Depth of field"
description = "Demonstrates depth of field"
category = "3D Rendering"
wasm = false

[[example]]
name = "volumetric_fog"
path = "examples/3d/volumetric_fog.rs"
doc-scrape-examples = true

[package.metadata.example.volumetric_fog]
name = "Volumetric fog"
description = "Demonstrates volumetric fog and lighting"
category = "3D Rendering"
wasm = true

[[example]]
name = "anisotropy"
path = "examples/3d/anisotropy.rs"
doc-scrape-examples = true
required-features = ["jpeg", "pbr_anisotropy_texture"]

[package.metadata.example.anisotropy]
name = "Anisotropy"
description = "Displays an example model with anisotropy"
category = "3D Rendering"
wasm = false

[[example]]
name = "custom_phase_item"
path = "examples/shader/custom_phase_item.rs"
doc-scrape-examples = true

[package.metadata.example.custom_phase_item]
name = "Custom phase item"
description = "Demonstrates how to enqueue custom draw commands in a render phase"
category = "Shaders"
wasm = true

[[example]]
name = "physics_in_fixed_timestep"
path = "examples/movement/physics_in_fixed_timestep.rs"
doc-scrape-examples = true

[package.metadata.example.physics_in_fixed_timestep]
name = "Run physics in a fixed timestep"
description = "Handles input, physics, and rendering in an industry-standard way by using a fixed timestep"
category = "Movement"
wasm = true

[[example]]
<<<<<<< HEAD
name = "pcss"
path = "examples/3d/pcss.rs"
doc-scrape-examples = true

[package.metadata.example.pcss]
name = "Percentage-closer soft shadows"
description = "Demonstrates percentage-closer soft shadows (PCSS)"
=======
name = "post_processing"
path = "examples/3d/post_processing.rs"
doc-scrape-examples = true

[package.metadata.example.post_processing]
name = "Built-in postprocessing"
description = "Demonstrates the built-in postprocessing features"
>>>>>>> ee15be85
category = "3D Rendering"
wasm = true

[profile.wasm-release]
inherits = "release"
opt-level = "z"
lto = "fat"
codegen-units = 1

[profile.stress-test]
inherits = "release"
lto = "fat"
panic = "abort"

[package.metadata.docs.rs]
rustdoc-args = ["-Zunstable-options", "--cfg", "docsrs"]
all-features = true
cargo-args = ["-Zunstable-options", "-Zrustdoc-scrape-examples"]<|MERGE_RESOLUTION|>--- conflicted
+++ resolved
@@ -3274,7 +3274,17 @@
 wasm = true
 
 [[example]]
-<<<<<<< HEAD
+name = "post_processing"
+path = "examples/3d/post_processing.rs"
+doc-scrape-examples = true
+
+[package.metadata.example.post_processing]
+name = "Built-in postprocessing"
+description = "Demonstrates the built-in postprocessing features"
+category = "3D Rendering"
+wasm = true
+
+[[example]]
 name = "pcss"
 path = "examples/3d/pcss.rs"
 doc-scrape-examples = true
@@ -3282,15 +3292,6 @@
 [package.metadata.example.pcss]
 name = "Percentage-closer soft shadows"
 description = "Demonstrates percentage-closer soft shadows (PCSS)"
-=======
-name = "post_processing"
-path = "examples/3d/post_processing.rs"
-doc-scrape-examples = true
-
-[package.metadata.example.post_processing]
-name = "Built-in postprocessing"
-description = "Demonstrates the built-in postprocessing features"
->>>>>>> ee15be85
 category = "3D Rendering"
 wasm = true
 
