use crate::{
    archetype::{Archetype, ArchetypeComponentId, ArchetypeGeneration, ArchetypeId},
    component::ComponentId,
    entity::Entity,
    query::{
        Access, Fetch, FetchState, FilterFetch, FilteredAccess, QueryCombinationIter, QueryIter,
        WorldQuery,
    },
    storage::TableId,
    world::{World, WorldId},
};
use bevy_tasks::TaskPool;
use fixedbitset::FixedBitSet;
use thiserror::Error;

/// Provides scoped access to a [`World`] state according to a given [`WorldQuery`] and query filter.
pub struct QueryState<Q: WorldQuery, F: WorldQuery = ()>
where
    F::Fetch: FilterFetch,
{
    world_id: WorldId,
    pub(crate) archetype_generation: ArchetypeGeneration,
    pub(crate) matched_tables: FixedBitSet,
    pub(crate) matched_archetypes: FixedBitSet,
    pub(crate) archetype_component_access: Access<ArchetypeComponentId>,
    pub(crate) component_access: FilteredAccess<ComponentId>,
    // NOTE: we maintain both a TableId bitset and a vec because iterating the vec is faster
    pub(crate) matched_table_ids: Vec<TableId>,
    // NOTE: we maintain both a ArchetypeId bitset and a vec because iterating the vec is faster
    pub(crate) matched_archetype_ids: Vec<ArchetypeId>,
    pub(crate) fetch_state: Q::State,
    pub(crate) filter_state: F::State,
}

impl<Q: WorldQuery, F: WorldQuery> QueryState<Q, F>
where
    F::Fetch: FilterFetch,
{
    /// Creates a new [`QueryState`] from a given [`World`] and inherits the result of `world.id()`.
    pub fn new(world: &mut World) -> Self {
        let fetch_state = <Q::State as FetchState>::init(world);
        let filter_state = <F::State as FetchState>::init(world);

        let mut component_access = FilteredAccess::default();
        fetch_state.update_component_access(&mut component_access);

        // Use a temporary empty FilteredAccess for filters. This prevents them from conflicting with the
        // main Query's `fetch_state` access. Filters are allowed to conflict with the main query fetch
        // because they are evaluated *before* a specific reference is constructed.
        let mut filter_component_access = FilteredAccess::default();
        filter_state.update_component_access(&mut filter_component_access);

        // Merge the temporary filter access with the main access. This ensures that filter access is
        // properly considered in a global "cross-query" context (both within systems and across systems).
        component_access.extend(&filter_component_access);

        let mut state = Self {
            world_id: world.id(),
            archetype_generation: ArchetypeGeneration::initial(),
            matched_table_ids: Vec::new(),
            matched_archetype_ids: Vec::new(),
            fetch_state,
            filter_state,
            component_access,
            matched_tables: Default::default(),
            matched_archetypes: Default::default(),
            archetype_component_access: Default::default(),
        };
        state.validate_world_and_update_archetypes(world);
        state
    }

<<<<<<< HEAD
=======
    /// Checks if the query is empty for the given [`World`], where the last change and current tick are given.
    #[inline]
    pub fn is_empty(&self, world: &World, last_change_tick: u32, change_tick: u32) -> bool {
        // SAFE: the iterator is instantly consumed via `none_remaining` and the implementation of
        // `QueryIter::none_remaining` never creates any references to the `<Q::Fetch as Fetch<'w>>::Item`.
        unsafe {
            self.iter_unchecked_manual(world, last_change_tick, change_tick)
                .none_remaining()
        }
    }

    /// Takes a query for the given [`World`], checks if the given world is the same as the query, and
    /// generates new archetypes for the given world.
    ///
    /// # Panics
    ///
    /// Panics if the `world.id()` does not equal the current [`QueryState`] internal id.
>>>>>>> f6b42b86
    pub fn validate_world_and_update_archetypes(&mut self, world: &World) {
        if world.id() != self.world_id {
            panic!("Attempted to use {} with a mismatched World. QueryStates can only be used with the World they were created from.",
                std::any::type_name::<Self>());
        }
        let archetypes = world.archetypes();
        let new_generation = archetypes.generation();
        let old_generation = std::mem::replace(&mut self.archetype_generation, new_generation);
        let archetype_index_range = old_generation.value()..new_generation.value();

        for archetype_index in archetype_index_range {
            self.new_archetype(&archetypes[ArchetypeId::new(archetype_index)]);
        }
    }

    /// Creates a new [`Archetype`].
    pub fn new_archetype(&mut self, archetype: &Archetype) {
        if self.fetch_state.matches_archetype(archetype)
            && self.filter_state.matches_archetype(archetype)
        {
            self.fetch_state
                .update_archetype_component_access(archetype, &mut self.archetype_component_access);
            self.filter_state
                .update_archetype_component_access(archetype, &mut self.archetype_component_access);
            let archetype_index = archetype.id().index();
            if !self.matched_archetypes.contains(archetype_index) {
                self.matched_archetypes.grow(archetype_index + 1);
                self.matched_archetypes.set(archetype_index, true);
                self.matched_archetype_ids.push(archetype.id());
            }
            let table_index = archetype.table_id().index();
            if !self.matched_tables.contains(table_index) {
                self.matched_tables.grow(table_index + 1);
                self.matched_tables.set(table_index, true);
                self.matched_table_ids.push(archetype.table_id());
            }
        }
    }

    /// Gets the query result for the given [`World`] and [`Entity`].
    ///
    /// This can only be called for read-only queries, see [`Self::get_mut`] for write-queries.
    #[inline]
    pub fn get<'w, 's>(
        &'s mut self,
        world: &'w World,
        entity: Entity,
    ) -> Result<<Q::ReadOnlyFetch as Fetch<'w, 's>>::Item, QueryEntityError> {
        self.validate_world_and_update_archetypes(world);
        // SAFETY: query is read only
        unsafe {
            self.get_unchecked_manual::<Q::ReadOnlyFetch>(
                world,
                entity,
                world.last_change_tick(),
                world.read_change_tick(),
            )
        }
    }

    /// Gets the query result for the given [`World`] and [`Entity`].
    #[inline]
    pub fn get_mut<'w, 's>(
        &'s mut self,
        world: &'w mut World,
        entity: Entity,
    ) -> Result<<Q::Fetch as Fetch<'w, 's>>::Item, QueryEntityError> {
        self.validate_world_and_update_archetypes(world);
        // SAFETY: query has unique world access
        unsafe {
            self.get_unchecked_manual::<Q::Fetch>(
                world,
                entity,
                world.last_change_tick(),
                world.read_change_tick(),
            )
        }
    }

    /// Gets the query result for the given [`World`] and [`Entity`].
    ///
    /// # Safety
    ///
    /// This does not check for mutable query correctness. To be safe, make sure mutable queries
    /// have unique access to the components they query.
    #[inline]
    pub unsafe fn get_unchecked<'w, 's>(
        &'s mut self,
        world: &'w World,
        entity: Entity,
    ) -> Result<<Q::Fetch as Fetch<'w, 's>>::Item, QueryEntityError> {
        self.validate_world_and_update_archetypes(world);
        self.get_unchecked_manual::<Q::Fetch>(
            world,
            entity,
            world.last_change_tick(),
            world.read_change_tick(),
        )
    }

    /// Gets the query result for the given [`World`] and [`Entity`], where the last change and
    /// the current change tick are given.
    ///
    /// # Safety
    ///
    /// This does not check for mutable query correctness. To be safe, make sure mutable queries
    /// have unique access to the components they query.
    pub(crate) unsafe fn get_unchecked_manual<'w, 's, QF: Fetch<'w, 's, State = Q::State>>(
        &'s self,
        world: &'w World,
        entity: Entity,
        last_change_tick: u32,
        change_tick: u32,
    ) -> Result<QF::Item, QueryEntityError> {
        let location = world
            .entities
            .get(entity)
            .ok_or(QueryEntityError::NoSuchEntity)?;
        if !self
            .matched_archetypes
            .contains(location.archetype_id.index())
        {
            return Err(QueryEntityError::QueryDoesNotMatch);
        }
        let archetype = &world.archetypes[location.archetype_id];
        let mut fetch = QF::init(world, &self.fetch_state, last_change_tick, change_tick);
        let mut filter =
            <F::Fetch as Fetch>::init(world, &self.filter_state, last_change_tick, change_tick);

        fetch.set_archetype(&self.fetch_state, archetype, &world.storages().tables);
        filter.set_archetype(&self.filter_state, archetype, &world.storages().tables);
        if filter.archetype_filter_fetch(location.index) {
            Ok(fetch.archetype_fetch(location.index))
        } else {
            Err(QueryEntityError::QueryDoesNotMatch)
        }
    }

    /// Returns an [`Iterator`] over the query results for the given [`World`].
    ///
    /// This can only be called for read-only queries, see [`Self::iter_mut`] for write-queries.
    #[inline]
    pub fn iter<'w, 's>(
        &'s mut self,
        world: &'w World,
    ) -> QueryIter<'w, 's, Q, Q::ReadOnlyFetch, F> {
        // SAFETY: query is read only
        unsafe {
            self.validate_world_and_update_archetypes(world);
            self.iter_unchecked_manual(world, world.last_change_tick(), world.read_change_tick())
        }
    }

    /// Returns an [`Iterator`] over the query results for the given [`World`].
    #[inline]
    pub fn iter_mut<'w, 's>(
        &'s mut self,
        world: &'w mut World,
    ) -> QueryIter<'w, 's, Q, Q::Fetch, F> {
        // SAFETY: query has unique world access
        unsafe {
            self.validate_world_and_update_archetypes(world);
            self.iter_unchecked_manual(world, world.last_change_tick(), world.read_change_tick())
        }
    }

    /// Returns an [`Iterator`] over all possible combinations of `K` query results without repetition.
    /// This can only be called for read-only queries.
    ///
    ///  For permutations of size K of query returning N results, you will get:
    /// - if K == N: one permutation of all query results
    /// - if K < N: all possible K-sized combinations of query results, without repetition
    /// - if K > N: empty set (no K-sized combinations exist)
    ///
    /// This can only be called for read-only queries, see [`Self::iter_combinations_mut`] for
    /// write-queries.
    #[inline]
    pub fn iter_combinations<'w, 's, const K: usize>(
        &'s mut self,
        world: &'w World,
    ) -> QueryCombinationIter<'w, 's, Q, Q::ReadOnlyFetch, F, K> {
        // SAFE: query is read only
        unsafe {
            self.validate_world_and_update_archetypes(world);
            self.iter_combinations_unchecked_manual(
                world,
                world.last_change_tick(),
                world.read_change_tick(),
            )
        }
    }

    /// Iterates over all possible combinations of `K` query results for the given [`World`]
    /// without repetition.
    ///
    ///  For permutations of size K of query returning N results, you will get:
    /// - if K == N: one permutation of all query results
    /// - if K < N: all possible K-sized combinations of query results, without repetition
    /// - if K > N: empty set (no K-sized combinations exist)
    #[inline]
    pub fn iter_combinations_mut<'w, 's, const K: usize>(
        &'s mut self,
        world: &'w mut World,
    ) -> QueryCombinationIter<'w, 's, Q, Q::Fetch, F, K> {
        // SAFE: query has unique world access
        unsafe {
            self.validate_world_and_update_archetypes(world);
            self.iter_combinations_unchecked_manual(
                world,
                world.last_change_tick(),
                world.read_change_tick(),
            )
        }
    }

    /// Returns an [`Iterator`] over the query results for the given [`World`].
    ///
    /// # Safety
    ///
    /// This does not check for mutable query correctness. To be safe, make sure mutable queries
    /// have unique access to the components they query.
    #[inline]
    pub unsafe fn iter_unchecked<'w, 's>(
        &'s mut self,
        world: &'w World,
    ) -> QueryIter<'w, 's, Q, Q::Fetch, F> {
        self.validate_world_and_update_archetypes(world);
        self.iter_unchecked_manual(world, world.last_change_tick(), world.read_change_tick())
    }

    /// Returns an [`Iterator`] over all possible combinations of `K` query results for the
    /// given [`World`] without repetition.
    /// This can only be called for read-only queries.
    ///
    /// # Safety
    ///
    /// This does not check for mutable query correctness. To be safe, make sure mutable queries
    /// have unique access to the components they query.
    #[inline]
    pub unsafe fn iter_combinations_unchecked<'w, 's, const K: usize>(
        &'s mut self,
        world: &'w World,
    ) -> QueryCombinationIter<'w, 's, Q, Q::Fetch, F, K> {
        self.validate_world_and_update_archetypes(world);
        self.iter_combinations_unchecked_manual(
            world,
            world.last_change_tick(),
            world.read_change_tick(),
        )
    }

    /// Returns an [`Iterator`] for the given [`World`], where the last change and
    /// the current change tick are given.
    ///
    /// # Safety
    ///
    /// This does not check for mutable query correctness. To be safe, make sure mutable queries
    /// have unique access to the components they query.
    /// This does not validate that `world.id()` matches `self.world_id`. Calling this on a `world`
    /// with a mismatched WorldId is unsound.
    #[inline]
    pub(crate) unsafe fn iter_unchecked_manual<'w, 's, QF: Fetch<'w, 's, State = Q::State>>(
        &'s self,
        world: &'w World,
        last_change_tick: u32,
        change_tick: u32,
    ) -> QueryIter<'w, 's, Q, QF, F> {
        QueryIter::new(world, self, last_change_tick, change_tick)
    }

    /// Returns an [`Iterator`] over all possible combinations of `K` query results for the
    /// given [`World`] without repetition.
    /// This can only be called for read-only queries.
    ///
    /// # Safety
    ///
    /// This does not check for mutable query correctness. To be safe, make sure mutable queries
    /// have unique access to the components they query.
    /// This does not validate that `world.id()` matches `self.world_id`. Calling this on a `world`
    /// with a mismatched WorldId is unsound.
    #[inline]
    pub(crate) unsafe fn iter_combinations_unchecked_manual<
        'w,
        's,
        QF: Fetch<'w, 's, State = Q::State>,
        const K: usize,
    >(
        &'s self,
        world: &'w World,
        last_change_tick: u32,
        change_tick: u32,
    ) -> QueryCombinationIter<'w, 's, Q, QF, F, K> {
        QueryCombinationIter::new(world, self, last_change_tick, change_tick)
    }

    /// Runs `func` on each query result for the given [`World`]. This is faster than the equivalent
    /// iter() method, but cannot be chained like a normal [`Iterator`].
    ///
    /// This can only be called for read-only queries, see [`Self::for_each_mut`] for write-queries.
    #[inline]
    pub fn for_each<'w, 's, FN: FnMut(<Q::ReadOnlyFetch as Fetch<'w, 's>>::Item)>(
        &'s mut self,
        world: &'w World,
        func: FN,
    ) {
        // SAFETY: query is read only
        unsafe {
            self.validate_world_and_update_archetypes(world);
            self.for_each_unchecked_manual::<Q::ReadOnlyFetch, FN>(
                world,
                func,
                world.last_change_tick(),
                world.read_change_tick(),
            );
        }
    }

    /// Runs `func` on each query result for the given [`World`]. This is faster than the equivalent
    /// iter_mut() method, but cannot be chained like a normal [`Iterator`].
    #[inline]
    pub fn for_each_mut<'w, 's, FN: FnMut(<Q::Fetch as Fetch<'w, 's>>::Item)>(
        &'s mut self,
        world: &'w mut World,
        func: FN,
    ) {
        // SAFETY: query has unique world access
        unsafe {
            self.validate_world_and_update_archetypes(world);
            self.for_each_unchecked_manual::<Q::Fetch, FN>(
                world,
                func,
                world.last_change_tick(),
                world.read_change_tick(),
            );
        }
    }

    /// Runs `func` on each query result for the given [`World`]. This is faster than the equivalent
    /// iter() method, but cannot be chained like a normal [`Iterator`].
    ///
    /// This can only be called for read-only queries.
    ///
    /// # Safety
    ///
    /// This does not check for mutable query correctness. To be safe, make sure mutable queries
    /// have unique access to the components they query.
    #[inline]
    pub unsafe fn for_each_unchecked<'w, 's, FN: FnMut(<Q::Fetch as Fetch<'w, 's>>::Item)>(
        &'s mut self,
        world: &'w World,
        func: FN,
    ) {
        self.validate_world_and_update_archetypes(world);
        self.for_each_unchecked_manual::<Q::Fetch, FN>(
            world,
            func,
            world.last_change_tick(),
            world.read_change_tick(),
        );
    }

    /// Runs `func` on each query result in parallel using the given `task_pool`.
    ///
    /// This can only be called for read-only queries, see [`Self::par_for_each_mut`] for
    /// write-queries.
    #[inline]
    pub fn par_for_each<
        'w,
        's,
        FN: Fn(<Q::ReadOnlyFetch as Fetch<'w, 's>>::Item) + Send + Sync + Clone,
    >(
        &'s mut self,
        world: &'w World,
        task_pool: &TaskPool,
        batch_size: usize,
        func: FN,
    ) {
        // SAFETY: query is read only
        unsafe {
            self.validate_world_and_update_archetypes(world);
            self.par_for_each_unchecked_manual::<Q::ReadOnlyFetch, FN>(
                world,
                task_pool,
                batch_size,
                func,
                world.last_change_tick(),
                world.read_change_tick(),
            );
        }
    }

    /// Runs `func` on each query result in parallel using the given `task_pool`.
    #[inline]
    pub fn par_for_each_mut<
        'w,
        's,
        FN: Fn(<Q::Fetch as Fetch<'w, 's>>::Item) + Send + Sync + Clone,
    >(
        &'s mut self,
        world: &'w mut World,
        task_pool: &TaskPool,
        batch_size: usize,
        func: FN,
    ) {
        // SAFETY: query has unique world access
        unsafe {
            self.validate_world_and_update_archetypes(world);
            self.par_for_each_unchecked_manual::<Q::Fetch, FN>(
                world,
                task_pool,
                batch_size,
                func,
                world.last_change_tick(),
                world.read_change_tick(),
            );
        }
    }

    /// Runs `func` on each query result in parallel using the given `task_pool`.
    ///
    /// This can only be called for read-only queries.
    ///
    /// # Safety
    ///
    /// This does not check for mutable query correctness. To be safe, make sure mutable queries
    /// have unique access to the components they query.
    #[inline]
    pub unsafe fn par_for_each_unchecked<
        'w,
        's,
        FN: Fn(<Q::Fetch as Fetch<'w, 's>>::Item) + Send + Sync + Clone,
    >(
        &'s mut self,
        world: &'w World,
        task_pool: &TaskPool,
        batch_size: usize,
        func: FN,
    ) {
        self.validate_world_and_update_archetypes(world);
        self.par_for_each_unchecked_manual::<Q::Fetch, FN>(
            world,
            task_pool,
            batch_size,
            func,
            world.last_change_tick(),
            world.read_change_tick(),
        );
    }

    /// Runs `func` on each query result for the given [`World`], where the last change and
    /// the current change tick are given. This is faster than the equivalent
    /// iter() method, but cannot be chained like a normal [`Iterator`].
    ///
    /// # Safety
    ///
    /// This does not check for mutable query correctness. To be safe, make sure mutable queries
    /// have unique access to the components they query.
    /// This does not validate that `world.id()` matches `self.world_id`. Calling this on a `world`
    /// with a mismatched WorldId is unsound.
    pub(crate) unsafe fn for_each_unchecked_manual<
        'w,
        's,
        QF: Fetch<'w, 's, State = Q::State>,
        FN: FnMut(QF::Item),
    >(
        &'s self,
        world: &'w World,
        mut func: FN,
        last_change_tick: u32,
        change_tick: u32,
    ) {
        // NOTE: If you are changing query iteration code, remember to update the following places, where relevant:
        // QueryIter, QueryIterationCursor, QueryState::for_each_unchecked_manual, QueryState::par_for_each_unchecked_manual
        let mut fetch = QF::init(world, &self.fetch_state, last_change_tick, change_tick);
        let mut filter =
            <F::Fetch as Fetch>::init(world, &self.filter_state, last_change_tick, change_tick);
        if fetch.is_dense() && filter.is_dense() {
            let tables = &world.storages().tables;
            for table_id in self.matched_table_ids.iter() {
                let table = &tables[*table_id];
                fetch.set_table(&self.fetch_state, table);
                filter.set_table(&self.filter_state, table);

                for table_index in 0..table.len() {
                    if !filter.table_filter_fetch(table_index) {
                        continue;
                    }
                    let item = fetch.table_fetch(table_index);
                    func(item);
                }
            }
        } else {
            let archetypes = &world.archetypes;
            let tables = &world.storages().tables;
            for archetype_id in self.matched_archetype_ids.iter() {
                let archetype = &archetypes[*archetype_id];
                fetch.set_archetype(&self.fetch_state, archetype, tables);
                filter.set_archetype(&self.filter_state, archetype, tables);

                for archetype_index in 0..archetype.len() {
                    if !filter.archetype_filter_fetch(archetype_index) {
                        continue;
                    }
                    func(fetch.archetype_fetch(archetype_index));
                }
            }
        }
    }

    /// Runs `func` on each query result in parallel for the given [`World`], where the last change and
    /// the current change tick are given. This is faster than the equivalent
    /// iter() method, but cannot be chained like a normal [`Iterator`].
    ///
    /// # Safety
    ///
    /// This does not check for mutable query correctness. To be safe, make sure mutable queries
    /// have unique access to the components they query.
    /// This does not validate that `world.id()` matches `self.world_id`. Calling this on a `world`
    /// with a mismatched WorldId is unsound.
    pub(crate) unsafe fn par_for_each_unchecked_manual<
        'w,
        's,
        QF: Fetch<'w, 's, State = Q::State>,
        FN: Fn(QF::Item) + Send + Sync + Clone,
    >(
        &'s self,
        world: &'w World,
        task_pool: &TaskPool,
        batch_size: usize,
        func: FN,
        last_change_tick: u32,
        change_tick: u32,
    ) {
        // NOTE: If you are changing query iteration code, remember to update the following places, where relevant:
        // QueryIter, QueryIterationCursor, QueryState::for_each_unchecked_manual, QueryState::par_for_each_unchecked_manual
        task_pool.scope(|scope| {
            let fetch = QF::init(world, &self.fetch_state, last_change_tick, change_tick);
            let filter =
                <F::Fetch as Fetch>::init(world, &self.filter_state, last_change_tick, change_tick);

            if fetch.is_dense() && filter.is_dense() {
                let tables = &world.storages().tables;
                for table_id in self.matched_table_ids.iter() {
                    let table = &tables[*table_id];
                    let mut offset = 0;
                    while offset < table.len() {
                        let func = func.clone();
                        scope.spawn(async move {
                            let mut fetch =
                                QF::init(world, &self.fetch_state, last_change_tick, change_tick);
                            let mut filter = <F::Fetch as Fetch>::init(
                                world,
                                &self.filter_state,
                                last_change_tick,
                                change_tick,
                            );
                            let tables = &world.storages().tables;
                            let table = &tables[*table_id];
                            fetch.set_table(&self.fetch_state, table);
                            filter.set_table(&self.filter_state, table);
                            let len = batch_size.min(table.len() - offset);
                            for table_index in offset..offset + len {
                                if !filter.table_filter_fetch(table_index) {
                                    continue;
                                }
                                let item = fetch.table_fetch(table_index);
                                func(item);
                            }
                        });
                        offset += batch_size;
                    }
                }
            } else {
                let archetypes = &world.archetypes;
                for archetype_id in self.matched_archetype_ids.iter() {
                    let mut offset = 0;
                    let archetype = &archetypes[*archetype_id];
                    while offset < archetype.len() {
                        let func = func.clone();
                        scope.spawn(async move {
                            let mut fetch =
                                QF::init(world, &self.fetch_state, last_change_tick, change_tick);
                            let mut filter = <F::Fetch as Fetch>::init(
                                world,
                                &self.filter_state,
                                last_change_tick,
                                change_tick,
                            );
                            let tables = &world.storages().tables;
                            let archetype = &world.archetypes[*archetype_id];
                            fetch.set_archetype(&self.fetch_state, archetype, tables);
                            filter.set_archetype(&self.filter_state, archetype, tables);

                            let len = batch_size.min(archetype.len() - offset);
                            for archetype_index in offset..offset + len {
                                if !filter.archetype_filter_fetch(archetype_index) {
                                    continue;
                                }
                                func(fetch.archetype_fetch(archetype_index));
                            }
                        });
                        offset += batch_size;
                    }
                }
            }
        });
    }
}

/// An error that occurs when retrieving a specific [`Entity`]'s query result.
#[derive(Error, Debug)]
pub enum QueryEntityError {
    #[error("The given entity does not have the requested component.")]
    QueryDoesNotMatch,
    #[error("The requested entity does not exist.")]
    NoSuchEntity,
}<|MERGE_RESOLUTION|>--- conflicted
+++ resolved
@@ -70,26 +70,12 @@
         state
     }
 
-<<<<<<< HEAD
-=======
-    /// Checks if the query is empty for the given [`World`], where the last change and current tick are given.
-    #[inline]
-    pub fn is_empty(&self, world: &World, last_change_tick: u32, change_tick: u32) -> bool {
-        // SAFE: the iterator is instantly consumed via `none_remaining` and the implementation of
-        // `QueryIter::none_remaining` never creates any references to the `<Q::Fetch as Fetch<'w>>::Item`.
-        unsafe {
-            self.iter_unchecked_manual(world, last_change_tick, change_tick)
-                .none_remaining()
-        }
-    }
-
     /// Takes a query for the given [`World`], checks if the given world is the same as the query, and
     /// generates new archetypes for the given world.
     ///
     /// # Panics
     ///
     /// Panics if the `world.id()` does not equal the current [`QueryState`] internal id.
->>>>>>> f6b42b86
     pub fn validate_world_and_update_archetypes(&mut self, world: &World) {
         if world.id() != self.world_id {
             panic!("Attempted to use {} with a mismatched World. QueryStates can only be used with the World they were created from.",
