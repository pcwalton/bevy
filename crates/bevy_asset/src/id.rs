use crate::{Asset, AssetIndex};
use bevy_reflect::Reflect;
<<<<<<< HEAD
use bevy_utils::Uuid;
use serde::{Deserialize, Serialize};
=======
use uuid::Uuid;
>>>>>>> f67b17d8

use std::{
    any::TypeId,
    fmt::{Debug, Display},
    hash::Hash,
    marker::PhantomData,
};
use thiserror::Error;

/// A unique runtime-only identifier for an [`Asset`]. This is cheap to [`Copy`]/[`Clone`] and is not directly tied to the
/// lifetime of the Asset. This means it _can_ point to an [`Asset`] that no longer exists.
///
/// For an identifier tied to the lifetime of an asset, see [`Handle`](`crate::Handle`).
///
/// For an "untyped" / "generic-less" id, see [`UntypedAssetId`].
#[derive(Reflect, Serialize, Deserialize)]
pub enum AssetId<A: Asset> {
    /// A small / efficient runtime identifier that can be used to efficiently look up an asset stored in [`Assets`]. This is
    /// the "default" identifier used for assets. The alternative(s) (ex: [`AssetId::Uuid`]) will only be used if assets are
    /// explicitly registered that way.
    ///
    /// [`Assets`]: crate::Assets
    Index {
        index: AssetIndex,
        #[reflect(ignore)]
        marker: PhantomData<fn() -> A>,
    },
    /// A stable-across-runs / const asset identifier. This will only be used if an asset is explicitly registered in [`Assets`]
    /// with one.
    ///
    /// [`Assets`]: crate::Assets
    Uuid { uuid: Uuid },
}

impl<A: Asset> AssetId<A> {
    /// The uuid for the default [`AssetId`]. It is valid to assign a value to this in [`Assets`](crate::Assets)
    /// and by convention (where appropriate) assets should support this pattern.
    pub const DEFAULT_UUID: Uuid = Uuid::from_u128(200809721996911295814598172825939264631);

    /// This asset id _should_ never be valid. Assigning a value to this in [`Assets`](crate::Assets) will
    /// produce undefined behavior, so don't do it!
    pub const INVALID_UUID: Uuid = Uuid::from_u128(108428345662029828789348721013522787528);

    /// Returns an [`AssetId`] with [`Self::INVALID_UUID`], which _should_ never be assigned to.
    #[inline]
    pub const fn invalid() -> Self {
        Self::Uuid {
            uuid: Self::INVALID_UUID,
        }
    }

    /// Converts this to an "untyped" / "generic-less" [`Asset`] identifier that stores the type information
    /// _inside_ the [`UntypedAssetId`].
    #[inline]
    pub fn untyped(self) -> UntypedAssetId {
        self.into()
    }

    #[inline]
    pub(crate) fn internal(self) -> InternalAssetId {
        match self {
            AssetId::Index { index, .. } => InternalAssetId::Index(index),
            AssetId::Uuid { uuid } => InternalAssetId::Uuid(uuid),
        }
    }
}

impl<A: Asset> Default for AssetId<A> {
    fn default() -> Self {
        AssetId::Uuid {
            uuid: Self::DEFAULT_UUID,
        }
    }
}

impl<A: Asset> Clone for AssetId<A> {
    fn clone(&self) -> Self {
        *self
    }
}

impl<A: Asset> Copy for AssetId<A> {}

impl<A: Asset> Display for AssetId<A> {
    fn fmt(&self, f: &mut std::fmt::Formatter<'_>) -> std::fmt::Result {
        Debug::fmt(self, f)
    }
}

impl<A: Asset> Debug for AssetId<A> {
    fn fmt(&self, f: &mut std::fmt::Formatter<'_>) -> std::fmt::Result {
        match self {
            AssetId::Index { index, .. } => {
                write!(
                    f,
                    "AssetId<{}>{{ index: {}, generation: {}}}",
                    std::any::type_name::<A>(),
                    index.index,
                    index.generation
                )
            }
            AssetId::Uuid { uuid } => {
                write!(
                    f,
                    "AssetId<{}>{{uuid: {}}}",
                    std::any::type_name::<A>(),
                    uuid
                )
            }
        }
    }
}

impl<A: Asset> Hash for AssetId<A> {
    #[inline]
    fn hash<H: std::hash::Hasher>(&self, state: &mut H) {
        self.internal().hash(state);
        TypeId::of::<A>().hash(state);
    }
}

impl<A: Asset> PartialEq for AssetId<A> {
    #[inline]
    fn eq(&self, other: &Self) -> bool {
        self.internal().eq(&other.internal())
    }
}

impl<A: Asset> Eq for AssetId<A> {}

impl<A: Asset> PartialOrd for AssetId<A> {
    fn partial_cmp(&self, other: &Self) -> Option<std::cmp::Ordering> {
        Some(self.cmp(other))
    }
}

impl<A: Asset> Ord for AssetId<A> {
    fn cmp(&self, other: &Self) -> std::cmp::Ordering {
        self.internal().cmp(&other.internal())
    }
}

impl<A: Asset> From<AssetIndex> for AssetId<A> {
    #[inline]
    fn from(value: AssetIndex) -> Self {
        Self::Index {
            index: value,
            marker: PhantomData,
        }
    }
}

impl<A: Asset> From<Uuid> for AssetId<A> {
    #[inline]
    fn from(value: Uuid) -> Self {
        Self::Uuid { uuid: value }
    }
}

/// An "untyped" / "generic-less" [`Asset`] identifier that behaves much like [`AssetId`], but stores the [`Asset`] type
/// information at runtime instead of compile-time. This increases the size of the type, but it enables storing asset ids
/// across asset types together and enables comparisons between them.
#[derive(Debug, Copy, Clone)]
pub enum UntypedAssetId {
    /// A small / efficient runtime identifier that can be used to efficiently look up an asset stored in [`Assets`]. This is
    /// the "default" identifier used for assets. The alternative(s) (ex: [`UntypedAssetId::Uuid`]) will only be used if assets are
    /// explicitly registered that way.
    ///
    /// [`Assets`]: crate::Assets
    Index { type_id: TypeId, index: AssetIndex },
    /// A stable-across-runs / const asset identifier. This will only be used if an asset is explicitly registered in [`Assets`]
    /// with one.
    ///
    /// [`Assets`]: crate::Assets
    Uuid { type_id: TypeId, uuid: Uuid },
}

impl UntypedAssetId {
    /// Converts this to a "typed" [`AssetId`] without checking the stored type to see if it matches the target `A` [`Asset`] type.
    /// This should only be called if you are _absolutely certain_ the asset type matches the stored type. And even then, you should
    /// consider using [`UntypedAssetId::typed_debug_checked`] instead.
    #[inline]
    pub fn typed_unchecked<A: Asset>(self) -> AssetId<A> {
        match self {
            UntypedAssetId::Index { index, .. } => AssetId::Index {
                index,
                marker: PhantomData,
            },
            UntypedAssetId::Uuid { uuid, .. } => AssetId::Uuid { uuid },
        }
    }

    /// Converts this to a "typed" [`AssetId`]. When compiled in debug-mode it will check to see if the stored type
    /// matches the target `A` [`Asset`] type. When compiled in release-mode, this check will be skipped.
    ///
    /// # Panics
    ///
    /// Panics if compiled in debug mode and the [`TypeId`] of `A` does not match the stored [`TypeId`].
    #[inline]
    pub fn typed_debug_checked<A: Asset>(self) -> AssetId<A> {
        debug_assert_eq!(
            self.type_id(),
            TypeId::of::<A>(),
            "The target AssetId<{}>'s TypeId does not match the TypeId of this UntypedAssetId",
            std::any::type_name::<A>()
        );
        self.typed_unchecked()
    }

    /// Converts this to a "typed" [`AssetId`].
    ///
    /// # Panics
    ///
    /// Panics if the [`TypeId`] of `A` does not match the stored type id.
    #[inline]
    pub fn typed<A: Asset>(self) -> AssetId<A> {
        let Ok(id) = self.try_typed() else {
            panic!(
                "The target AssetId<{}>'s TypeId does not match the TypeId of this UntypedAssetId",
                std::any::type_name::<A>()
            )
        };

        id
    }

    /// Try to convert this to a "typed" [`AssetId`].
    #[inline]
    pub fn try_typed<A: Asset>(self) -> Result<AssetId<A>, UntypedAssetIdConversionError> {
        AssetId::try_from(self)
    }

    /// Returns the stored [`TypeId`] of the referenced [`Asset`].
    #[inline]
    pub fn type_id(&self) -> TypeId {
        match self {
            UntypedAssetId::Index { type_id, .. } | UntypedAssetId::Uuid { type_id, .. } => {
                *type_id
            }
        }
    }

    #[inline]
    pub(crate) fn internal(self) -> InternalAssetId {
        match self {
            UntypedAssetId::Index { index, .. } => InternalAssetId::Index(index),
            UntypedAssetId::Uuid { uuid, .. } => InternalAssetId::Uuid(uuid),
        }
    }
}

impl Display for UntypedAssetId {
    fn fmt(&self, f: &mut std::fmt::Formatter<'_>) -> std::fmt::Result {
        let mut writer = f.debug_struct("UntypedAssetId");
        match self {
            UntypedAssetId::Index { index, type_id } => {
                writer
                    .field("type_id", type_id)
                    .field("index", &index.index)
                    .field("generation", &index.generation);
            }
            UntypedAssetId::Uuid { uuid, type_id } => {
                writer.field("type_id", type_id).field("uuid", uuid);
            }
        }
        writer.finish()
    }
}

impl PartialEq for UntypedAssetId {
    #[inline]
    fn eq(&self, other: &Self) -> bool {
        self.type_id() == other.type_id() && self.internal().eq(&other.internal())
    }
}

impl Eq for UntypedAssetId {}

impl Hash for UntypedAssetId {
    #[inline]
    fn hash<H: std::hash::Hasher>(&self, state: &mut H) {
        self.internal().hash(state);
        self.type_id().hash(state);
    }
}

impl PartialOrd for UntypedAssetId {
    fn partial_cmp(&self, other: &Self) -> Option<std::cmp::Ordering> {
        if self.type_id() != other.type_id() {
            None
        } else {
            Some(self.internal().cmp(&other.internal()))
        }
    }
}

/// An asset id without static or dynamic types associated with it.
/// This exist to support efficient type erased id drop tracking. We
/// could use [`UntypedAssetId`] for this, but the [`TypeId`] is unnecessary.
///
/// Do not _ever_ use this across asset types for comparison.
/// [`InternalAssetId`] contains no type information and will happily collide
/// with indices across types.
#[derive(Debug, Copy, Clone, Eq, PartialEq, Hash, PartialOrd, Ord)]
pub(crate) enum InternalAssetId {
    Index(AssetIndex),
    Uuid(Uuid),
}

impl InternalAssetId {
    #[inline]
    pub(crate) fn typed<A: Asset>(self) -> AssetId<A> {
        match self {
            InternalAssetId::Index(index) => AssetId::Index {
                index,
                marker: PhantomData,
            },
            InternalAssetId::Uuid(uuid) => AssetId::Uuid { uuid },
        }
    }

    #[inline]
    pub(crate) fn untyped(self, type_id: TypeId) -> UntypedAssetId {
        match self {
            InternalAssetId::Index(index) => UntypedAssetId::Index { index, type_id },
            InternalAssetId::Uuid(uuid) => UntypedAssetId::Uuid { uuid, type_id },
        }
    }
}

impl From<AssetIndex> for InternalAssetId {
    fn from(value: AssetIndex) -> Self {
        Self::Index(value)
    }
}

impl From<Uuid> for InternalAssetId {
    fn from(value: Uuid) -> Self {
        Self::Uuid(value)
    }
}

// Cross Operations

impl<A: Asset> PartialEq<UntypedAssetId> for AssetId<A> {
    #[inline]
    fn eq(&self, other: &UntypedAssetId) -> bool {
        TypeId::of::<A>() == other.type_id() && self.internal().eq(&other.internal())
    }
}

impl<A: Asset> PartialEq<AssetId<A>> for UntypedAssetId {
    #[inline]
    fn eq(&self, other: &AssetId<A>) -> bool {
        other.eq(self)
    }
}

impl<A: Asset> PartialOrd<UntypedAssetId> for AssetId<A> {
    #[inline]
    fn partial_cmp(&self, other: &UntypedAssetId) -> Option<std::cmp::Ordering> {
        if TypeId::of::<A>() != other.type_id() {
            None
        } else {
            Some(self.internal().cmp(&other.internal()))
        }
    }
}

impl<A: Asset> PartialOrd<AssetId<A>> for UntypedAssetId {
    #[inline]
    fn partial_cmp(&self, other: &AssetId<A>) -> Option<std::cmp::Ordering> {
        Some(other.partial_cmp(self)?.reverse())
    }
}

impl<A: Asset> From<AssetId<A>> for UntypedAssetId {
    #[inline]
    fn from(value: AssetId<A>) -> Self {
        let type_id = TypeId::of::<A>();

        match value {
            AssetId::Index { index, .. } => UntypedAssetId::Index { type_id, index },
            AssetId::Uuid { uuid } => UntypedAssetId::Uuid { type_id, uuid },
        }
    }
}

impl<A: Asset> TryFrom<UntypedAssetId> for AssetId<A> {
    type Error = UntypedAssetIdConversionError;

    #[inline]
    fn try_from(value: UntypedAssetId) -> Result<Self, Self::Error> {
        let found = value.type_id();
        let expected = TypeId::of::<A>();

        match value {
            UntypedAssetId::Index { index, type_id } if type_id == expected => Ok(AssetId::Index {
                index,
                marker: PhantomData,
            }),
            UntypedAssetId::Uuid { uuid, type_id } if type_id == expected => {
                Ok(AssetId::Uuid { uuid })
            }
            _ => Err(UntypedAssetIdConversionError::TypeIdMismatch { expected, found }),
        }
    }
}

/// Errors preventing the conversion of to/from an [`UntypedAssetId`] and an [`AssetId`].
#[derive(Error, Debug, PartialEq, Clone)]
#[non_exhaustive]
pub enum UntypedAssetIdConversionError {
    /// Caused when trying to convert an [`UntypedAssetId`] into an [`AssetId`] of the wrong type.
    #[error("This UntypedAssetId is for {found:?} and cannot be converted into an AssetId<{expected:?}>")]
    TypeIdMismatch { expected: TypeId, found: TypeId },
}

#[cfg(test)]
mod tests {
    use super::*;

    type TestAsset = ();

    const UUID_1: Uuid = Uuid::from_u128(123);
    const UUID_2: Uuid = Uuid::from_u128(456);

    /// Simple utility to directly hash a value using a fixed hasher
    fn hash<T: Hash>(data: &T) -> u64 {
        use std::hash::Hasher;

        let mut hasher = bevy_utils::AHasher::default();
        data.hash(&mut hasher);
        hasher.finish()
    }

    /// Typed and Untyped `AssetIds` should be equivalent to each other and themselves
    #[test]
    fn equality() {
        let typed = AssetId::<TestAsset>::Uuid { uuid: UUID_1 };
        let untyped = UntypedAssetId::Uuid {
            type_id: TypeId::of::<TestAsset>(),
            uuid: UUID_1,
        };

        assert_eq!(Ok(typed), AssetId::try_from(untyped));
        assert_eq!(UntypedAssetId::from(typed), untyped);
        assert_eq!(typed, untyped);
    }

    /// Typed and Untyped `AssetIds` should be orderable amongst each other and themselves
    #[test]
    fn ordering() {
        assert!(UUID_1 < UUID_2);

        let typed_1 = AssetId::<TestAsset>::Uuid { uuid: UUID_1 };
        let typed_2 = AssetId::<TestAsset>::Uuid { uuid: UUID_2 };
        let untyped_1 = UntypedAssetId::Uuid {
            type_id: TypeId::of::<TestAsset>(),
            uuid: UUID_1,
        };
        let untyped_2 = UntypedAssetId::Uuid {
            type_id: TypeId::of::<TestAsset>(),
            uuid: UUID_2,
        };

        assert!(typed_1 < typed_2);
        assert!(untyped_1 < untyped_2);

        assert!(UntypedAssetId::from(typed_1) < untyped_2);
        assert!(untyped_1 < UntypedAssetId::from(typed_2));

        assert!(AssetId::try_from(untyped_1).unwrap() < typed_2);
        assert!(typed_1 < AssetId::try_from(untyped_2).unwrap());

        assert!(typed_1 < untyped_2);
        assert!(untyped_1 < typed_2);
    }

    /// Typed and Untyped `AssetIds` should be equivalently hashable to each other and themselves
    #[test]
    fn hashing() {
        let typed = AssetId::<TestAsset>::Uuid { uuid: UUID_1 };
        let untyped = UntypedAssetId::Uuid {
            type_id: TypeId::of::<TestAsset>(),
            uuid: UUID_1,
        };

        assert_eq!(
            hash(&typed),
            hash(&AssetId::<TestAsset>::try_from(untyped).unwrap())
        );
        assert_eq!(hash(&UntypedAssetId::from(typed)), hash(&untyped));
        assert_eq!(hash(&typed), hash(&untyped));
    }

    /// Typed and Untyped `AssetIds` should be interchangeable
    #[test]
    fn conversion() {
        let typed = AssetId::<TestAsset>::Uuid { uuid: UUID_1 };
        let untyped = UntypedAssetId::Uuid {
            type_id: TypeId::of::<TestAsset>(),
            uuid: UUID_1,
        };

        assert_eq!(Ok(typed), AssetId::try_from(untyped));
        assert_eq!(UntypedAssetId::from(typed), untyped);
    }
}<|MERGE_RESOLUTION|>--- conflicted
+++ resolved
@@ -1,11 +1,7 @@
 use crate::{Asset, AssetIndex};
 use bevy_reflect::Reflect;
-<<<<<<< HEAD
-use bevy_utils::Uuid;
 use serde::{Deserialize, Serialize};
-=======
 use uuid::Uuid;
->>>>>>> f67b17d8
 
 use std::{
     any::TypeId,
