--- conflicted
+++ resolved
@@ -481,25 +481,8 @@
                     return;
                 }
 
-<<<<<<< HEAD
-            // If we have an aabb, do frustum culling
-            if !no_frustum_culling && !no_cpu_culling {
-                if let Some(model_aabb) = maybe_model_aabb {
-                    let model = transform.affine();
-                    let model_sphere = Sphere {
-                        center: model.transform_point3a(model_aabb.center),
-                        radius: transform.radius_vec3a(model_aabb.half_extents),
-                    };
-                    // Do quick sphere-based frustum culling
-                    if !frustum.intersects_sphere(&model_sphere, false) {
-                        return;
-                    }
-                    // Do aabb-based frustum culling
-                    if !frustum.intersects_obb(model_aabb, &model, true, false) {
-                        return;
-=======
                 // If we have an aabb, do frustum culling
-                if !no_frustum_culling {
+                if !no_frustum_culling && !no_cpu_culling {
                     if let Some(model_aabb) = maybe_model_aabb {
                         let model = transform.affine();
                         let model_sphere = Sphere {
@@ -514,7 +497,6 @@
                         if !frustum.intersects_obb(model_aabb, &model, true, false) {
                             return;
                         }
->>>>>>> 6d6810c9
                     }
                 }
 
