--- conflicted
+++ resolved
@@ -420,14 +420,9 @@
 ) where
     QF: QueryFilter + 'static,
 {
-<<<<<<< HEAD
     let visible_entity_ranges = visible_entity_ranges.as_deref();
 
-    for (view, mut visible_entities, frustum, maybe_view_mask, camera) in &mut view_query {
-=======
-    for (mut visible_entities, frustum, maybe_view_mask, camera, no_cpu_culling) in &mut view_query
-    {
->>>>>>> abbaa394
+    for (view, mut visible_entities, frustum, maybe_view_mask, camera, no_cpu_culling) in &mut view_query {
         if !camera.is_active {
             continue;
         }
