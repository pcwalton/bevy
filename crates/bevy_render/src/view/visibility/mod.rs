--- conflicted
+++ resolved
@@ -459,25 +459,6 @@
 
         let view_mask = maybe_view_mask.copied().unwrap_or_default();
 
-<<<<<<< HEAD
-        visible_aabb_query.par_iter_mut().for_each(|query_item| {
-            let (
-                entity,
-                inherited_visibility,
-                mut view_visibility,
-                maybe_entity_mask,
-                maybe_model_aabb,
-                transform,
-                no_frustum_culling,
-                has_visibility_range,
-            ) = query_item;
-
-            // Skip computing visibility for entities that are configured to be hidden.
-            // ViewVisibility has already been reset in `reset_view_visibility`.
-            if !inherited_visibility.get() {
-                return;
-            }
-=======
         visible_aabb_query.par_iter_mut().for_each_init(
             || thread_queues.borrow_local_mut(),
             |queue, query_item| {
@@ -489,6 +470,7 @@
                     maybe_model_aabb,
                     transform,
                     no_frustum_culling,
+                    has_visibility_range,
                 ) = query_item;
 
                 // Skip computing visibility for entities that are configured to be hidden.
@@ -496,39 +478,21 @@
                 if !inherited_visibility.get() {
                     return;
                 }
->>>>>>> 9592a40e
 
                 let entity_mask = maybe_entity_mask.copied().unwrap_or_default();
                 if !view_mask.intersects(&entity_mask) {
                     return;
                 }
 
-<<<<<<< HEAD
-            // If outside of the visibility range, cull.
-            if has_visibility_range
-                && visible_entity_ranges.is_some_and(|visible_entity_ranges| {
-                    !visible_entity_ranges.entity_is_in_range_of_view(entity, view)
-                })
-            {
-                return;
-            }
-
-            // If we have an aabb, do frustum culling
-            if !no_frustum_culling {
-                if let Some(model_aabb) = maybe_model_aabb {
-                    let model = transform.affine();
-                    let model_sphere = Sphere {
-                        center: model.transform_point3a(model_aabb.center),
-                        radius: transform.radius_vec3a(model_aabb.half_extents),
-                    };
-                    // Do quick sphere-based frustum culling
-                    if !frustum.intersects_sphere(&model_sphere, false) {
-                        return;
-                    }
-                    // Do aabb-based frustum culling
-                    if !frustum.intersects_obb(model_aabb, &model, true, false) {
-                        return;
-=======
+                // If outside of the visibility range, cull.
+                if has_visibility_range
+                    && visible_entity_ranges.is_some_and(|visible_entity_ranges| {
+                        !visible_entity_ranges.entity_is_in_range_of_view(entity, view)
+                    })
+                {
+                    return;
+                }
+
                 // If we have an aabb, do frustum culling
                 if !no_frustum_culling {
                     if let Some(model_aabb) = maybe_model_aabb {
@@ -545,7 +509,6 @@
                         if !frustum.intersects_obb(model_aabb, &model, true, false) {
                             return;
                         }
->>>>>>> 9592a40e
                     }
                 }
 
