--- conflicted
+++ resolved
@@ -35,19 +35,17 @@
 # direct dependency required for derive macro
 bytemuck = { version = "1", features = ["derive"] }
 radsort = "0.1"
-<<<<<<< HEAD
-=======
-naga_oil = "0.11"
->>>>>>> 746361bd
 smallvec = "1.6"
 thread_local = "1.0"
 
 [target.'cfg(target_arch = "wasm32")'.dependencies]
-naga_oil = { version = "0.10" }
+naga_oil = { version = "0.11" }
 
 [target.'cfg(not(target_arch = "wasm32"))'.dependencies]
 # Omit the `glsl` feature in non-WebAssembly by default.
-naga_oil = { version = "0.10", default-features = false, features = ["test_shader"] }
+naga_oil = { version = "0.11", default-features = false, features = [
+  "test_shader",
+] }
 
 [lints]
 workspace = true