#define_import_path bevy_pbr::environment_map

#import bevy_pbr::mesh_view_bindings as bindings;

#import bevy_pbr::mesh_view_bindings       light_probes,

struct EnvironmentMapLight {
    diffuse: vec3<f32>,
    specular: vec3<f32>,
};

fn environment_map_light(
    perceptual_roughness: f32,
    roughness: f32,
    diffuse_color: vec3<f32>,
    NdotV: f32,
    f_ab: vec2<f32>,
    N: vec3<f32>,
    R: vec3<f32>,
    F0: vec3<f32>,
    world_position: vec3<f32>,
) -> EnvironmentMapLight {
    // Search for a reflection probe that contains the fragment.
    //
    // TODO(pcwalton): Interpolate between multiple reflection probes.
    var cubemap_index: i32 = -1;
    for (var reflection_probe_index: i32 = 0;
            reflection_probe_index < light_probes.reflection_probe_count;
            reflection_probe_index += 1) {
        let reflection_probe = light_probes.reflection_probes[reflection_probe_index];
        let probe_space_pos =
            (reflection_probe.inverse_transform * vec4<f32>(world_position, 1.0)).xyz;
        if (all(abs(probe_space_pos) <= reflection_probe.half_extents)) {
            cubemap_index = reflection_probe.cubemap_index;
            break;
        }
    }

    // If we didn't find a reflection probe, use the view environment map if applicable.
    if (cubemap_index < 0) {
        cubemap_index = light_probes.view_cubemap_index;
    }

    var out: EnvironmentMapLight;
    // Split-sum approximation for image based lighting: https://cdn2.unrealengine.com/Resources/files/2013SiggraphPresentationsNotes-26915738.pdf
    // Technically we could use textureNumLevels(environment_map_specular) - 1 here, but we use a uniform
    // because textureNumLevels() does not work on WebGL2
    let radiance_level = perceptual_roughness * f32(bindings::lights.environment_map_smallest_specular_mip_level);
<<<<<<< HEAD

    // We always sample the first cubemap to achieve the required control flow uniformity (because of mip levels).
    let irradiance = textureSample(bindings::environment_map_diffuse, bindings::environment_map_sampler, vec3(N.xy, -N.z), max(cubemap_index, 0)).rgb;

    // If there's no cubemap, bail out.
    if (cubemap_index < 0) {
        out.diffuse = vec3(0.0);
        out.specular = vec3(0.0);
        return out;
    }

    let radiance = textureSampleLevel(bindings::environment_map_specular, bindings::environment_map_sampler, vec3(R.xy, -R.z), cubemap_index, radiance_level).rgb;
=======
    let irradiance = textureSampleLevel(bindings::environment_map_diffuse, bindings::environment_map_sampler, vec3(N.xy, -N.z), 0.0).rgb;
    let radiance = textureSampleLevel(bindings::environment_map_specular, bindings::environment_map_sampler, vec3(R.xy, -R.z), radiance_level).rgb;
>>>>>>> 89d652ba

    // No real world material has specular values under 0.02, so we use this range as a
    // "pre-baked specular occlusion" that extinguishes the fresnel term, for artistic control.
    // See: https://google.github.io/filament/Filament.html#specularocclusion
    let specular_occlusion = saturate(dot(F0, vec3(50.0 * 0.33)));

    // Multiscattering approximation: https://www.jcgt.org/published/0008/01/03/paper.pdf
    // Useful reference: https://bruop.github.io/ibl
    let Fr = max(vec3(1.0 - roughness), F0) - F0;
    let kS = F0 + Fr * pow(1.0 - NdotV, 5.0);
    let Ess = f_ab.x + f_ab.y;
    let FssEss = kS * Ess * specular_occlusion;
    let Ems = 1.0 - Ess;
    let Favg = F0 + (1.0 - F0) / 21.0;
    let Fms = FssEss * Favg / (1.0 - Ems * Favg);
    let FmsEms = Fms * Ems;
    let Edss = 1.0 - (FssEss + FmsEms);
    let kD = diffuse_color * Edss;

    out.diffuse = (FmsEms + kD) * irradiance;
    out.specular = FssEss * radiance;
    return out;
}<|MERGE_RESOLUTION|>--- conflicted
+++ resolved
@@ -46,7 +46,6 @@
     // Technically we could use textureNumLevels(environment_map_specular) - 1 here, but we use a uniform
     // because textureNumLevels() does not work on WebGL2
     let radiance_level = perceptual_roughness * f32(bindings::lights.environment_map_smallest_specular_mip_level);
-<<<<<<< HEAD
 
     // We always sample the first cubemap to achieve the required control flow uniformity (because of mip levels).
     let irradiance = textureSample(bindings::environment_map_diffuse, bindings::environment_map_sampler, vec3(N.xy, -N.z), max(cubemap_index, 0)).rgb;
@@ -59,10 +58,6 @@
     }
 
     let radiance = textureSampleLevel(bindings::environment_map_specular, bindings::environment_map_sampler, vec3(R.xy, -R.z), cubemap_index, radiance_level).rgb;
-=======
-    let irradiance = textureSampleLevel(bindings::environment_map_diffuse, bindings::environment_map_sampler, vec3(N.xy, -N.z), 0.0).rgb;
-    let radiance = textureSampleLevel(bindings::environment_map_specular, bindings::environment_map_sampler, vec3(R.xy, -R.z), radiance_level).rgb;
->>>>>>> 89d652ba
 
     // No real world material has specular values under 0.02, so we use this range as a
     // "pre-baked specular occlusion" that extinguishes the fresnel term, for artistic control.
