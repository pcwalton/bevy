--- conflicted
+++ resolved
@@ -368,12 +368,11 @@
             app.add_plugins(DeferredPbrLightingPlugin);
         }
 
-<<<<<<< HEAD
         if self.use_gpu_uniform_builder {
             app.add_plugins(BuildMeshUniformsPlugin);
         }
 
-        app.world.resource_mut::<Assets<StandardMaterial>>().insert(
+        app.world_mut().resource_mut::<Assets<StandardMaterial>>().insert(
             &Handle::<StandardMaterial>::default(),
             StandardMaterial {
                 base_color: Color::srgb(1.0, 0.0, 0.5),
@@ -381,18 +380,6 @@
                 ..Default::default()
             },
         );
-=======
-        app.world_mut()
-            .resource_mut::<Assets<StandardMaterial>>()
-            .insert(
-                &Handle::<StandardMaterial>::default(),
-                StandardMaterial {
-                    base_color: Color::srgb(1.0, 0.0, 0.5),
-                    unlit: true,
-                    ..Default::default()
-                },
-            );
->>>>>>> 891c2f12
 
         let Some(render_app) = app.get_sub_app_mut(RenderApp) else {
             return;
