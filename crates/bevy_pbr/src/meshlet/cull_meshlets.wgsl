#import bevy_pbr::meshlet_bindings::{
    meshlet_thread_meshlet_ids,
    meshlet_bounding_spheres,
    meshlet_thread_instance_ids,
    meshlet_instance_uniforms,
    meshlet_occlusion,
    view,
    should_cull_instance,
    get_meshlet_previous_occlusion,
}
#ifdef MESHLET_SECOND_CULLING_PASS
#import bevy_pbr::meshlet_bindings::depth_pyramid
#endif
#import bevy_render::maths::{
    affine3_to_square,
    sphere_is_inside_frustum_plane,
}

/// Culls individual clusters (1 per thread) in two passes (two pass occlusion culling), and outputs a bitmask of which clusters survived.
/// 1. The first pass is only frustum culling, on only the clusters that were visible last frame.
/// 2. The second pass performs both frustum and occlusion culling (using the depth buffer generated from the first pass), on all clusters.

@compute
@workgroup_size(128, 1, 1) // 128 threads per workgroup, 1 instanced meshlet per thread
fn cull_meshlets(@builtin(global_invocation_id) cluster_id: vec3<u32>) {
    // Fetch the instance data and check for instance culling
    if cluster_id.x >= arrayLength(&meshlet_thread_meshlet_ids) { return; }
    let instance_id = meshlet_thread_instance_ids[cluster_id.x];
    if should_cull_instance(instance_id) {
        return;
    }

    // Fetch other meshlet data
    let meshlet_id = meshlet_thread_meshlet_ids[cluster_id.x];
    let instance_uniform = meshlet_instance_uniforms[instance_id];
    let model = affine3_to_square(instance_uniform.model);
    let model_scale = max(length(model[0]), max(length(model[1]), length(model[2])));
    let bounding_spheres = meshlet_bounding_spheres[meshlet_id];

    // Calculate view-space LOD bounding sphere for the meshlet
    let lod_bounding_sphere_center = model * vec4(bounding_spheres.self_lod.center, 1.0);
    let lod_bounding_sphere_radius = model_scale * bounding_spheres.self_lod.radius;
    let lod_bounding_sphere_center_view_space = (view.inverse_view * vec4(lod_bounding_sphere_center.xyz, 1.0)).xyz;

    // Calculate view-space LOD bounding sphere for the meshlet's parent
    let parent_lod_bounding_sphere_center = model * vec4(bounding_spheres.parent_lod.center, 1.0);
    let parent_lod_bounding_sphere_radius = model_scale * bounding_spheres.parent_lod.radius;
    let parent_lod_bounding_sphere_center_view_space = (view.inverse_view * vec4(parent_lod_bounding_sphere_center.xyz, 1.0)).xyz;

    // Check LOD cut (meshlet error imperceptible, and parent error not imperceptible)
    let lod_is_ok = lod_error_is_imperceptible(lod_bounding_sphere_center_view_space, lod_bounding_sphere_radius);
    let parent_lod_is_ok = lod_error_is_imperceptible(parent_lod_bounding_sphere_center_view_space, parent_lod_bounding_sphere_radius);
    if !lod_is_ok || parent_lod_is_ok { return; }

    // In the first pass, operate only on the clusters visible last frame. In the second pass, operate on all clusters.
#ifdef MESHLET_SECOND_CULLING_PASS
    var meshlet_visible = true;
#else
    var meshlet_visible = get_meshlet_previous_occlusion(cluster_id.x);
    if !meshlet_visible { return; }
#endif

    // Calculate world-space culling bounding sphere for the cluster
    let culling_bounding_sphere_center = model * vec4(bounding_spheres.self_culling.center, 1.0);
    let culling_bounding_sphere_radius = model_scale * bounding_spheres.self_culling.radius;

    // Frustum culling
    // TODO: Faster method from https://vkguide.dev/docs/gpudriven/compute_culling/#frustum-culling-function
    for (var i = 0u; i < 6u; i++) {
        if !meshlet_visible { break; }
<<<<<<< HEAD
        meshlet_visible &= sphere_is_inside_frustum_plane(
            view.frustum[i],
            bounding_sphere_center,
            bounding_sphere_radius
        );
=======
        meshlet_visible &= dot(view.frustum[i], culling_bounding_sphere_center) > -culling_bounding_sphere_radius;
>>>>>>> 6d6810c9
    }

#ifdef MESHLET_SECOND_CULLING_PASS
    // In the second culling pass, cull against the depth pyramid generated from the first pass
    if meshlet_visible {
        let culling_bounding_sphere_center_view_space = (view.inverse_view * vec4(culling_bounding_sphere_center.xyz, 1.0)).xyz;
        let aabb = project_view_space_sphere_to_screen_space_aabb(culling_bounding_sphere_center_view_space, culling_bounding_sphere_radius);

        // Halve the AABB size because the first depth mip resampling pass cut the full screen resolution into a power of two conservatively
        let depth_pyramid_size_mip_0 = vec2<f32>(textureDimensions(depth_pyramid, 0)) * 0.5;
        let width = (aabb.z - aabb.x) * depth_pyramid_size_mip_0.x;
        let height = (aabb.w - aabb.y) * depth_pyramid_size_mip_0.y;
        let depth_level = max(0, i32(ceil(log2(max(width, height))))); // TODO: Naga doesn't like this being a u32
        let depth_pyramid_size = vec2<f32>(textureDimensions(depth_pyramid, depth_level));
        let aabb_top_left = vec2<u32>(aabb.xy * depth_pyramid_size);

        let depth_quad_a = textureLoad(depth_pyramid, aabb_top_left, depth_level).x;
        let depth_quad_b = textureLoad(depth_pyramid, aabb_top_left + vec2(1u, 0u), depth_level).x;
        let depth_quad_c = textureLoad(depth_pyramid, aabb_top_left + vec2(0u, 1u), depth_level).x;
        let depth_quad_d = textureLoad(depth_pyramid, aabb_top_left + vec2(1u, 1u), depth_level).x;

        let occluder_depth = min(min(depth_quad_a, depth_quad_b), min(depth_quad_c, depth_quad_d));
        if view.projection[3][3] == 1.0 {
            // Orthographic
            let sphere_depth = view.projection[3][2] + (culling_bounding_sphere_center_view_space.z + culling_bounding_sphere_radius) * view.projection[2][2];
            meshlet_visible &= sphere_depth >= occluder_depth;
        } else {
            // Perspective
            let sphere_depth = -view.projection[3][2] / (culling_bounding_sphere_center_view_space.z + culling_bounding_sphere_radius);
            meshlet_visible &= sphere_depth >= occluder_depth;
        }
    }
#endif

    // Write the bitmask of whether or not the cluster was culled
    let occlusion_bit = u32(meshlet_visible) << (cluster_id.x % 32u);
    atomicOr(&meshlet_occlusion[cluster_id.x / 32u], occlusion_bit);
}

// https://stackoverflow.com/questions/21648630/radius-of-projected-sphere-in-screen-space/21649403#21649403
fn lod_error_is_imperceptible(cp: vec3<f32>, r: f32) -> bool {
    let d2 = dot(cp, cp);
    let r2 = r * r;
    let sphere_diameter_uv = view.projection[0][0] * r / sqrt(d2 - r2);
    let view_size = f32(max(view.viewport.z, view.viewport.w));
    let sphere_diameter_pixels = sphere_diameter_uv * view_size;
    return sphere_diameter_pixels < 1.0;
}

// https://zeux.io/2023/01/12/approximate-projected-bounds
fn project_view_space_sphere_to_screen_space_aabb(cp: vec3<f32>, r: f32) -> vec4<f32> {
    let inv_width = view.projection[0][0] * 0.5;
    let inv_height = view.projection[1][1] * 0.5;
    if view.projection[3][3] == 1.0 {
        // Orthographic
        let min_x = cp.x - r;
        let max_x = cp.x + r;

        let min_y = cp.y - r;
        let max_y = cp.y + r;

        return vec4(min_x * inv_width, 1.0 - max_y * inv_height, max_x * inv_width, 1.0 - min_y * inv_height);
    } else {
        // Perspective
        let c = vec3(cp.xy, -cp.z);
        let cr = c * r;
        let czr2 = c.z * c.z - r * r;

        let vx = sqrt(c.x * c.x + czr2);
        let min_x = (vx * c.x - cr.z) / (vx * c.z + cr.x);
        let max_x = (vx * c.x + cr.z) / (vx * c.z - cr.x);

        let vy = sqrt(c.y * c.y + czr2);
        let min_y = (vy * c.y - cr.z) / (vy * c.z + cr.y);
        let max_y = (vy * c.y + cr.z) / (vy * c.z - cr.y);

        return vec4(min_x * inv_width, -max_y * inv_height, max_x * inv_width, -min_y * inv_height) + vec4(0.5);
    }
}<|MERGE_RESOLUTION|>--- conflicted
+++ resolved
@@ -68,15 +68,11 @@
     // TODO: Faster method from https://vkguide.dev/docs/gpudriven/compute_culling/#frustum-culling-function
     for (var i = 0u; i < 6u; i++) {
         if !meshlet_visible { break; }
-<<<<<<< HEAD
         meshlet_visible &= sphere_is_inside_frustum_plane(
             view.frustum[i],
-            bounding_sphere_center,
-            bounding_sphere_radius
+            culling_bounding_sphere_center,
+            culling_bounding_sphere_radius
         );
-=======
-        meshlet_visible &= dot(view.frustum[i], culling_bounding_sphere_center) > -culling_bounding_sphere_radius;
->>>>>>> 6d6810c9
     }
 
 #ifdef MESHLET_SECOND_CULLING_PASS
