--- conflicted
+++ resolved
@@ -1,13 +1,9 @@
-<<<<<<< HEAD
 use crate::{
     environment_map::RenderEnvironmentMaps, render, AlphaMode, DrawMesh, DrawPrepass, MeshPipeline,
     MeshPipelineKey, PrepassPipelinePlugin, PrepassPlugin, RenderMeshInstances,
     ScreenSpaceAmbientOcclusionSettings, SetMeshBindGroup, SetMeshViewBindGroup, Shadow,
     ShadowFilteringMethod,
 };
-=======
-use crate::*;
->>>>>>> 89d652ba
 use bevy_app::{App, Plugin};
 use bevy_asset::{Asset, AssetApp, AssetEvent, AssetId, AssetServer, Assets, Handle};
 use bevy_core_pipeline::{
@@ -542,11 +538,6 @@
         if temporal_jitter.is_some() {
             view_key |= MeshPipelineKey::TEMPORAL_JITTER;
         }
-<<<<<<< HEAD
-=======
-
-        let environment_map_loaded = environment_map.is_some_and(|map| map.is_loaded(&images));
->>>>>>> 89d652ba
 
         if !environment_maps.is_empty() {
             view_key |= MeshPipelineKey::ENVIRONMENT_MAP;
