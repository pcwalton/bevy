#[cfg(feature = "meshlet")]
use crate::meshlet::{
    prepare_material_meshlet_meshes_main_opaque_pass, queue_material_meshlet_meshes,
    MeshletGpuScene,
};
use crate::*;
use bevy_asset::{Asset, AssetEvent, AssetId, AssetServer};
use bevy_core_pipeline::{
    core_3d::{
<<<<<<< HEAD
        AlphaMask3d, Opaque3d, ScreenSpaceTransmissionQuality, Transmissive3d, Transparent3d,
    },
    tonemapping::Tonemapping,
=======
        AlphaMask3d, Camera3d, Opaque3d, Opaque3dBinKey, ScreenSpaceTransmissionQuality,
        Transmissive3d, Transparent3d,
    },
    prepass::{
        DeferredPrepass, DepthPrepass, MotionVectorPrepass, NormalPrepass, OpaqueNoLightmap3dBinKey,
    },
    tonemapping::{DebandDither, Tonemapping},
>>>>>>> 70c69cdd
};
use bevy_derive::{Deref, DerefMut};
use bevy_ecs::{
    entity::EntityHashSet,
    prelude::*,
    system::{lifetimeless::SRes, SystemParamItem},
};
use bevy_reflect::Reflect;
use bevy_render::{
    extract_instances::ExtractedInstances,
    extract_resource::ExtractResource,
    mesh::{Mesh, MeshVertexBufferLayoutRef},
    render_asset::{ChangedAssets, RenderAssets},
    render_phase::*,
    render_resource::*,
    renderer::RenderDevice,
    texture::FallbackImage,
    view::{ExtractedView, ViewVisibility, VisibleEntities},
    Extract,
};
use bevy_utils::{tracing::error, HashMap, HashSet};
use std::marker::PhantomData;
use std::sync::atomic::{AtomicU32, Ordering};
use std::{hash::Hash, num::NonZeroU32};

/// Materials are used alongside [`MaterialPlugin`] and [`MaterialMeshBundle`]
/// to spawn entities that are rendered with a specific [`Material`] type. They serve as an easy to use high level
/// way to render [`Mesh`] entities with custom shader logic.
///
/// Materials must implement [`AsBindGroup`] to define how data will be transferred to the GPU and bound in shaders.
/// [`AsBindGroup`] can be derived, which makes generating bindings straightforward. See the [`AsBindGroup`] docs for details.
///
/// # Example
///
/// Here is a simple Material implementation. The [`AsBindGroup`] derive has many features. To see what else is available,
/// check out the [`AsBindGroup`] documentation.
/// ```
/// # use bevy_pbr::{Material, MaterialMeshBundle};
/// # use bevy_ecs::prelude::*;
/// # use bevy_reflect::TypePath;
/// # use bevy_render::{render_resource::{AsBindGroup, ShaderRef}, texture::Image};
/// # use bevy_color::LinearRgba;
/// # use bevy_color::palettes::basic::RED;
/// # use bevy_asset::{Handle, AssetServer, Assets, Asset};
///
/// #[derive(AsBindGroup, Debug, Clone, Asset, TypePath)]
/// pub struct CustomMaterial {
///     // Uniform bindings must implement `ShaderType`, which will be used to convert the value to
///     // its shader-compatible equivalent. Most core math types already implement `ShaderType`.
///     #[uniform(0)]
///     color: LinearRgba,
///     // Images can be bound as textures in shaders. If the Image's sampler is also needed, just
///     // add the sampler attribute with a different binding index.
///     #[texture(1)]
///     #[sampler(2)]
///     color_texture: Handle<Image>,
/// }
///
/// // All functions on `Material` have default impls. You only need to implement the
/// // functions that are relevant for your material.
/// impl Material for CustomMaterial {
///     fn fragment_shader() -> ShaderRef {
///         "shaders/custom_material.wgsl".into()
///     }
/// }
///
/// // Spawn an entity using `CustomMaterial`.
/// fn setup(mut commands: Commands, mut materials: ResMut<Assets<CustomMaterial>>, asset_server: Res<AssetServer>) {
///     commands.spawn(MaterialMeshBundle {
///         material: materials.add(CustomMaterial {
///             color: RED.into(),
///             color_texture: asset_server.load("some_image.png"),
///         }),
///         ..Default::default()
///     });
/// }
/// ```
/// In WGSL shaders, the material's binding would look like this:
///
/// ```wgsl
/// @group(2) @binding(0) var<uniform> color: vec4<f32>;
/// @group(2) @binding(1) var color_texture: texture_2d<f32>;
/// @group(2) @binding(2) var color_sampler: sampler;
/// ```
pub trait Material: Asset + AsBindGroup + Clone + Sized {
    /// Returns this material's vertex shader. If [`ShaderRef::Default`] is returned, the default mesh vertex shader
    /// will be used.
    fn vertex_shader() -> ShaderRef {
        ShaderRef::Default
    }

    /// Returns this material's fragment shader. If [`ShaderRef::Default`] is returned, the default mesh fragment shader
    /// will be used.
    #[allow(unused_variables)]
    fn fragment_shader() -> ShaderRef {
        ShaderRef::Default
    }

    /// Returns this material's [`AlphaMode`]. Defaults to [`AlphaMode::Opaque`].
    #[inline]
    fn alpha_mode(&self) -> AlphaMode {
        AlphaMode::Opaque
    }

    /// Returns if this material should be rendered by the deferred or forward renderer.
    /// for `AlphaMode::Opaque` or `AlphaMode::Mask` materials.
    /// If `OpaqueRendererMethod::Auto`, it will default to what is selected in the `DefaultOpaqueRendererMethod` resource.
    #[inline]
    fn opaque_render_method(&self) -> OpaqueRendererMethod {
        OpaqueRendererMethod::Forward
    }

    #[inline]
    /// Add a bias to the view depth of the mesh which can be used to force a specific render order.
    /// for meshes with similar depth, to avoid z-fighting.
    /// The bias is in depth-texture units so large values may be needed to overcome small depth differences.
    fn depth_bias(&self) -> f32 {
        0.0
    }

    #[inline]
    /// Returns whether the material would like to read from [`ViewTransmissionTexture`](bevy_core_pipeline::core_3d::ViewTransmissionTexture).
    ///
    /// This allows taking color output from the [`Opaque3d`] pass as an input, (for screen-space transmission) but requires
    /// rendering to take place in a separate [`Transmissive3d`] pass.
    fn reads_view_transmission_texture(&self) -> bool {
        false
    }

    /// Returns this material's prepass vertex shader. If [`ShaderRef::Default`] is returned, the default prepass vertex shader
    /// will be used.
    ///
    /// This is used for the various [prepasses](bevy_core_pipeline::prepass) as well as for generating the depth maps
    /// required for shadow mapping.
    fn prepass_vertex_shader() -> ShaderRef {
        ShaderRef::Default
    }

    /// Returns this material's prepass fragment shader. If [`ShaderRef::Default`] is returned, the default prepass fragment shader
    /// will be used.
    ///
    /// This is used for the various [prepasses](bevy_core_pipeline::prepass) as well as for generating the depth maps
    /// required for shadow mapping.
    #[allow(unused_variables)]
    fn prepass_fragment_shader() -> ShaderRef {
        ShaderRef::Default
    }

    /// Returns this material's deferred vertex shader. If [`ShaderRef::Default`] is returned, the default deferred vertex shader
    /// will be used.
    fn deferred_vertex_shader() -> ShaderRef {
        ShaderRef::Default
    }

    /// Returns this material's deferred fragment shader. If [`ShaderRef::Default`] is returned, the default deferred fragment shader
    /// will be used.
    #[allow(unused_variables)]
    fn deferred_fragment_shader() -> ShaderRef {
        ShaderRef::Default
    }

    /// Returns this material's [`crate::meshlet::MeshletMesh`] fragment shader. If [`ShaderRef::Default`] is returned,
    /// the default meshlet mesh fragment shader will be used.
    ///
    /// This is part of an experimental feature, and is unnecessary to implement unless you are using `MeshletMesh`'s.
    #[allow(unused_variables)]
    #[cfg(feature = "meshlet")]
    fn meshlet_mesh_fragment_shader() -> ShaderRef {
        ShaderRef::Default
    }

    /// Returns this material's [`crate::meshlet::MeshletMesh`] prepass fragment shader. If [`ShaderRef::Default`] is returned,
    /// the default meshlet mesh prepass fragment shader will be used.
    ///
    /// This is part of an experimental feature, and is unnecessary to implement unless you are using `MeshletMesh`'s.
    #[allow(unused_variables)]
    #[cfg(feature = "meshlet")]
    fn meshlet_mesh_prepass_fragment_shader() -> ShaderRef {
        ShaderRef::Default
    }

    /// Returns this material's [`crate::meshlet::MeshletMesh`] deferred fragment shader. If [`ShaderRef::Default`] is returned,
    /// the default meshlet mesh deferred fragment shader will be used.
    ///
    /// This is part of an experimental feature, and is unnecessary to implement unless you are using `MeshletMesh`'s.
    #[allow(unused_variables)]
    #[cfg(feature = "meshlet")]
    fn meshlet_mesh_deferred_fragment_shader() -> ShaderRef {
        ShaderRef::Default
    }

    /// Customizes the default [`RenderPipelineDescriptor`] for a specific entity using the entity's
    /// [`MaterialPipelineKey`] and [`MeshVertexBufferLayoutRef`] as input.
    #[allow(unused_variables)]
    #[inline]
    fn specialize(
        pipeline: &MaterialPipeline<Self>,
        descriptor: &mut RenderPipelineDescriptor,
        layout: &MeshVertexBufferLayoutRef,
        key: MaterialPipelineKey<Self>,
    ) -> Result<(), SpecializedMeshPipelineError> {
        Ok(())
    }
}

/// Adds the necessary ECS resources and render logic to enable rendering entities using the given [`Material`]
/// asset type.
pub struct MaterialPlugin<M: Material> {
    /// Controls if the prepass is enabled for the Material.
    /// For more information about what a prepass is, see the [`bevy_core_pipeline::prepass`] docs.
    ///
    /// When it is enabled, it will automatically add the [`PrepassPlugin`]
    /// required to make the prepass work on this Material.
    pub prepass_enabled: bool,
    /// Controls if shadows are enabled for the Material.
    pub shadows_enabled: bool,
    pub _marker: PhantomData<M>,
}

impl<M: Material> Default for MaterialPlugin<M> {
    fn default() -> Self {
        Self {
            prepass_enabled: true,
            shadows_enabled: true,
            _marker: Default::default(),
        }
    }
}

impl<M: Material> Plugin for MaterialPlugin<M>
where
    M::Data: PartialEq + Eq + Hash + Clone,
{
    fn build(&self, app: &mut App) {
        app.init_asset::<M>()
            .init_resource::<ChangedMaterials<M>>()
            .init_resource::<MaterialEntityMap<M>>()
            .add_systems(
                PostUpdate,
                (
                    maintain_changed_materials::<M>,
                    maintain_material_entity_map::<M>.after(maintain_changed_materials::<M>),
                    check_entity_needs_specialization::<M>
                        .after(apply_entity_specialized)
                        .after(maintain_material_entity_map::<M>),
                ),
            );

        if let Ok(render_app) = app.get_sub_app_mut(RenderApp) {
            render_app
                .init_resource::<DrawFunctions<Shadow>>()
                .add_render_command::<Shadow, DrawPrepass<M>>()
                .add_render_command::<Transmissive3d, DrawMaterial<M>>()
                .add_render_command::<Transparent3d, DrawMaterial<M>>()
                .add_render_command::<Opaque3d, DrawMaterial<M>>()
                .add_render_command::<AlphaMask3d, DrawMaterial<M>>()
                .init_resource::<ExtractedMaterials<M>>()
                .init_resource::<ExtractedInstances<AssetId<M>>>()
                .init_resource::<EntitiesToSpecialize<M>>()
                .init_resource::<RenderMaterials<M>>()
                .init_resource::<SpecializedMeshPipelines<MaterialPipeline<M>>>()
                .init_resource::<SpecializedPipelineCache<M>>()
                .add_systems(
                    ExtractSchedule,
                    (extract_material_meshes::<M>, extract_materials::<M>),
                )
                .add_systems(
                    Render,
                    (
                        prepare_materials::<M>
                            .in_set(RenderSet::PrepareAssets)
                            .after(prepare_assets::<Image>),
<<<<<<< HEAD
                        specialize_pipelines::<M>
                            .in_set(RenderSet::PrepareAssets)
                            .after(prepare_assets::<Mesh>),
                        update_mesh_material_instances::<M>.in_set(RenderSet::PrepareAssets),
                        queue_shadows::<M>
                            .in_set(RenderSet::QueueMeshes)
                            .after(specialize_pipelines::<M>),
=======
>>>>>>> 70c69cdd
                        queue_material_meshes::<M>
                            .in_set(RenderSet::QueueMeshes)
                            .after(specialize_pipelines::<M>)
                            .after(update_mesh_material_instances::<M>),
                    ),
                );

            if self.shadows_enabled {
                render_app.add_systems(
                    Render,
                    (queue_shadows::<M>
                        .in_set(RenderSet::QueueMeshes)
                        .after(prepare_materials::<M>),),
                );
            }

            #[cfg(feature = "meshlet")]
            render_app.add_systems(
                Render,
                (
                    prepare_material_meshlet_meshes_main_opaque_pass::<M>,
                    queue_material_meshlet_meshes::<M>,
                )
                    .chain()
                    .in_set(RenderSet::Queue)
                    .run_if(resource_exists::<MeshletGpuScene>),
            );
        }

        if self.shadows_enabled || self.prepass_enabled {
            // PrepassPipelinePlugin is required for shadow mapping and the optional PrepassPlugin
            app.add_plugins(PrepassPipelinePlugin::<M>::default());
        }

        if self.prepass_enabled {
            app.add_plugins(PrepassPlugin::<M>::default());
        }
    }

    fn finish(&self, app: &mut App) {
        if let Ok(render_app) = app.get_sub_app_mut(RenderApp) {
            render_app.init_resource::<MaterialPipeline<M>>();
        }
    }
}

pub fn maintain_changed_materials<M: Material>(
    mut events: EventReader<AssetEvent<M>>,
    mut changed_assets: ResMut<ChangedMaterials<M>>,
    mut asset_entity_map: ResMut<MaterialEntityMap<M>>,
) {
    changed_assets.clear();
    let mut removed = HashSet::new();

    for event in events.read() {
        #[allow(clippy::match_same_arms)]
        match event {
            AssetEvent::Added { id } | AssetEvent::Modified { id } => {
                changed_assets.insert(*id);
                removed.remove(id);
            }
            AssetEvent::Removed { id } => {
                changed_assets.remove(id);
                removed.insert(*id);
            }
            AssetEvent::Unused { .. } => {}
            AssetEvent::LoadedWithDependencies { .. } => {
                // TODO: handle this
            }
        }
    }

    for asset in removed.drain() {
        asset_entity_map.remove(&asset);
    }
}

#[derive(Resource, Deref, DerefMut)]
pub struct MaterialEntityMap<M: Material>(HashMap<AssetId<M>, EntityHashSet>);

impl<M: Material> Default for MaterialEntityMap<M> {
    fn default() -> Self {
        Self(Default::default())
    }
}

pub fn maintain_material_entity_map<M: Material>(
    mut asset_entity_map: ResMut<MaterialEntityMap<M>>,
    query: Query<(Entity, &Handle<M>), Changed<Handle<M>>>,
) {
    // FIXME - handle removals somehow
    for (entity, handle) in &query {
        asset_entity_map
            .entry(handle.id())
            .or_default()
            .insert(entity);
    }
}

#[derive(Resource)]
pub struct EntitiesToSpecialize<M: Material> {
    entities: EntityHashSet,
    marker: PhantomData<M>,
}

impl<M: Material> Default for EntitiesToSpecialize<M> {
    fn default() -> Self {
        Self {
            entities: Default::default(),
            marker: Default::default(),
        }
    }
}

pub fn extract_material_meshes<M: Material>(
    mut extracted_instances: ResMut<ExtractedInstances<AssetId<M>>>,
    mut entities_to_specialize: ResMut<EntitiesToSpecialize<M>>,
    query: Extract<
        Query<(
            Entity,
            &ViewVisibility,
            &Handle<M>,
            Has<NeedsSpecialization>,
        )>,
    >,
) {
    entities_to_specialize.entities.clear();

    for (entity, view_visibility, handle, needs_specialization) in &query {
        if view_visibility.get() {
            let handle_id = handle.id();
            extracted_instances.insert(entity, handle_id);
            if needs_specialization {
                entities_to_specialize.entities.insert(entity);
            }
        }
    }
}

/// A key uniquely identifying a specialized [`MaterialPipeline`].
pub struct MaterialPipelineKey<M: Material> {
    pub mesh_key: MeshPipelineKey,
    pub bind_group_data: M::Data,
}

impl<M: Material> Eq for MaterialPipelineKey<M> where M::Data: PartialEq {}

impl<M: Material> PartialEq for MaterialPipelineKey<M>
where
    M::Data: PartialEq,
{
    fn eq(&self, other: &Self) -> bool {
        self.mesh_key == other.mesh_key && self.bind_group_data == other.bind_group_data
    }
}

impl<M: Material> Clone for MaterialPipelineKey<M>
where
    M::Data: Clone,
{
    fn clone(&self) -> Self {
        Self {
            mesh_key: self.mesh_key,
            bind_group_data: self.bind_group_data.clone(),
        }
    }
}

impl<M: Material> Hash for MaterialPipelineKey<M>
where
    M::Data: Hash,
{
    fn hash<H: std::hash::Hasher>(&self, state: &mut H) {
        self.mesh_key.hash(state);
        self.bind_group_data.hash(state);
    }
}

/// Render pipeline data for a given [`Material`].
#[derive(Resource)]
pub struct MaterialPipeline<M: Material> {
    pub mesh_pipeline: MeshPipeline,
    pub material_layout: BindGroupLayout,
    pub vertex_shader: Option<Handle<Shader>>,
    pub fragment_shader: Option<Handle<Shader>>,
    pub marker: PhantomData<M>,
}

impl<M: Material> Clone for MaterialPipeline<M> {
    fn clone(&self) -> Self {
        Self {
            mesh_pipeline: self.mesh_pipeline.clone(),
            material_layout: self.material_layout.clone(),
            vertex_shader: self.vertex_shader.clone(),
            fragment_shader: self.fragment_shader.clone(),
            marker: PhantomData,
        }
    }
}

impl<M: Material> SpecializedMeshPipeline for MaterialPipeline<M>
where
    M::Data: PartialEq + Eq + Hash + Clone,
{
    type Key = MaterialPipelineKey<M>;

    fn specialize(
        &self,
        key: Self::Key,
        layout: &MeshVertexBufferLayoutRef,
    ) -> Result<RenderPipelineDescriptor, SpecializedMeshPipelineError> {
        let mut descriptor = self.mesh_pipeline.specialize(key.mesh_key, layout)?;
        if let Some(vertex_shader) = &self.vertex_shader {
            descriptor.vertex.shader = vertex_shader.clone();
        }

        if let Some(fragment_shader) = &self.fragment_shader {
            descriptor.fragment.as_mut().unwrap().shader = fragment_shader.clone();
        }

        descriptor.layout.insert(2, self.material_layout.clone());

        M::specialize(self, &mut descriptor, layout, key)?;
        Ok(descriptor)
    }
}

impl<M: Material> FromWorld for MaterialPipeline<M> {
    fn from_world(world: &mut World) -> Self {
        let asset_server = world.resource::<AssetServer>();
        let render_device = world.resource::<RenderDevice>();

        MaterialPipeline {
            mesh_pipeline: world.resource::<MeshPipeline>().clone(),
            material_layout: M::bind_group_layout(render_device),
            vertex_shader: match M::vertex_shader() {
                ShaderRef::Default => None,
                ShaderRef::Handle(handle) => Some(handle),
                ShaderRef::Path(path) => Some(asset_server.load(path)),
            },
            fragment_shader: match M::fragment_shader() {
                ShaderRef::Default => None,
                ShaderRef::Handle(handle) => Some(handle),
                ShaderRef::Path(path) => Some(asset_server.load(path)),
            },
            marker: PhantomData,
        }
    }
}

type DrawMaterial<M> = (
    SetItemPipeline,
    SetMeshViewBindGroup<0>,
    SetMeshBindGroup<1>,
    SetMaterialBindGroup<M, 2>,
    DrawMesh,
);

/// Sets the bind group for a given [`Material`] at the configured `I` index.
pub struct SetMaterialBindGroup<M: Material, const I: usize>(PhantomData<M>);
impl<P: PhaseItem, M: Material, const I: usize> RenderCommand<P> for SetMaterialBindGroup<M, I> {
    type Param = (SRes<RenderMaterials<M>>, SRes<RenderMaterialInstances<M>>);
    type ViewQuery = ();
    type ItemQuery = ();

    #[inline]
    fn render<'w>(
        item: &P,
        _view: (),
        _item_query: Option<()>,
        (materials, material_instances): SystemParamItem<'w, '_, Self::Param>,
        pass: &mut TrackedRenderPass<'w>,
    ) -> RenderCommandResult {
        let materials = materials.into_inner();
        let material_instances = material_instances.into_inner();

        let Some(material_asset_id) = material_instances.get(&item.entity()) else {
            return RenderCommandResult::Failure;
        };
        let Some(material) = materials.get(material_asset_id) else {
            return RenderCommandResult::Failure;
        };
        pass.set_bind_group(I, &material.bind_group, &[]);
        RenderCommandResult::Success
    }
}

pub type RenderMaterialInstances<M> = ExtractedInstances<AssetId<M>>;

pub const fn alpha_mode_pipeline_key(alpha_mode: AlphaMode) -> MeshPipelineKey {
    match alpha_mode {
        // Premultiplied and Add share the same pipeline key
        // They're made distinct in the PBR shader, via `premultiply_alpha()`
        AlphaMode::Premultiplied | AlphaMode::Add => MeshPipelineKey::BLEND_PREMULTIPLIED_ALPHA,
        AlphaMode::Blend => MeshPipelineKey::BLEND_ALPHA,
        AlphaMode::Multiply => MeshPipelineKey::BLEND_MULTIPLY,
        AlphaMode::Mask(_) => MeshPipelineKey::MAY_DISCARD,
        _ => MeshPipelineKey::NONE,
    }
}

pub const fn tonemapping_pipeline_key(tonemapping: Tonemapping) -> MeshPipelineKey {
    match tonemapping {
        Tonemapping::None => MeshPipelineKey::TONEMAP_METHOD_NONE,
        Tonemapping::Reinhard => MeshPipelineKey::TONEMAP_METHOD_REINHARD,
        Tonemapping::ReinhardLuminance => MeshPipelineKey::TONEMAP_METHOD_REINHARD_LUMINANCE,
        Tonemapping::AcesFitted => MeshPipelineKey::TONEMAP_METHOD_ACES_FITTED,
        Tonemapping::AgX => MeshPipelineKey::TONEMAP_METHOD_AGX,
        Tonemapping::SomewhatBoringDisplayTransform => {
            MeshPipelineKey::TONEMAP_METHOD_SOMEWHAT_BORING_DISPLAY_TRANSFORM
        }
        Tonemapping::TonyMcMapface => MeshPipelineKey::TONEMAP_METHOD_TONY_MC_MAPFACE,
        Tonemapping::BlenderFilmic => MeshPipelineKey::TONEMAP_METHOD_BLENDER_FILMIC,
    }
}

pub const fn screen_space_specular_transmission_pipeline_key(
    screen_space_transmissive_blur_quality: ScreenSpaceTransmissionQuality,
) -> MeshPipelineKey {
    match screen_space_transmissive_blur_quality {
        ScreenSpaceTransmissionQuality::Low => {
            MeshPipelineKey::SCREEN_SPACE_SPECULAR_TRANSMISSION_LOW
        }
        ScreenSpaceTransmissionQuality::Medium => {
            MeshPipelineKey::SCREEN_SPACE_SPECULAR_TRANSMISSION_MEDIUM
        }
        ScreenSpaceTransmissionQuality::High => {
            MeshPipelineKey::SCREEN_SPACE_SPECULAR_TRANSMISSION_HIGH
        }
        ScreenSpaceTransmissionQuality::Ultra => {
            MeshPipelineKey::SCREEN_SPACE_SPECULAR_TRANSMISSION_ULTRA
        }
    }
}

// struct MeshKey(MeshPipelineKey);
// #[derive(Resource, Deref, DerefMut)]
// struct MeshKeyCache(EntityHashMap<MeshKey>);

// struct MaterialKey<M: Material>(<M as AsBindGroup>::Data);
// #[derive(Resource, Deref, DerefMut)]
// struct MaterialKeyCache<M: Material>(EntityHashMap<MaterialKey<M>>);

// pub struct SpecializedPipeline<M: Material> {
//     pipeline_id: CachedRenderPipelineId,
//     view_key: MeshPipelineKey,
//     mesh_key: MeshPipelineKey,
//     material_key: <M as AsBindGroup>::Data,
// }
#[derive(Resource)]
pub struct SpecializedPipelineCache<M: Material> {
    map: HashMap<(Entity, Entity), CachedRenderPipelineId>,
    marker: PhantomData<M>,
}

impl<M: Material> Default for SpecializedPipelineCache<M> {
    fn default() -> Self {
        Self {
            map: Default::default(),
            marker: Default::default(),
        }
    }
}

impl<M: Material> SpecializedPipelineCache<M> {
    #[inline]
    pub fn get(&self, key: &(Entity, Entity)) -> Option<CachedRenderPipelineId> {
        self.map.get(key).copied()
    }

    #[inline]
    pub fn insert(
        &mut self,
        key: (Entity, Entity),
        value: CachedRenderPipelineId,
    ) -> Option<CachedRenderPipelineId> {
        self.map.insert(key, value)
    }
}

#[derive(Clone, Copy)]
pub enum RenderPhaseType {
    Opaque,
    AlphaMask,
    Transmissive,
    Transparent,
}

fn update_mesh_material_instances<M: Material>(
    render_material_instances: Res<RenderMaterialInstances<M>>,
    render_materials: Res<RenderMaterials<M>>,
    opaque_draw_functions: Res<DrawFunctions<Opaque3d>>,
    alpha_mask_draw_functions: Res<DrawFunctions<AlphaMask3d>>,
    transmissive_draw_functions: Res<DrawFunctions<Transmissive3d>>,
    transparent_draw_functions: Res<DrawFunctions<Transparent3d>>,
    mut render_mesh_instances: ResMut<RenderMeshInstances>,
) {
    let draw_opaque_pbr = opaque_draw_functions.read().id::<DrawMaterial<M>>();
    let draw_alpha_mask_pbr = alpha_mask_draw_functions.read().id::<DrawMaterial<M>>();
    let draw_transmissive_pbr = transmissive_draw_functions.read().id::<DrawMaterial<M>>();
    let draw_transparent_pbr = transparent_draw_functions.read().id::<DrawMaterial<M>>();

    let mut updated = 0;
    for (entity, render_mesh_instance) in render_mesh_instances.iter_mut() {
        let Some(asset_id) = render_material_instances.get(entity) else {
            continue;
        };
        let Some(material) = render_materials.get(asset_id) else {
            // dbg!("No material");
            continue;
        };
        let material_bind_group_id = material.get_bind_group_id();
        let depth_bias = material.properties.depth_bias;
        let forward = match material.properties.render_method {
            OpaqueRendererMethod::Forward => true,
            OpaqueRendererMethod::Deferred => false,
            OpaqueRendererMethod::Auto => unreachable!(),
        };
        let render_phase_type = match material.properties.alpha_mode {
            AlphaMode::Opaque => {
                if material.properties.reads_view_transmission_texture {
                    RenderPhaseType::Transmissive
                } else if forward {
                    RenderPhaseType::Opaque
                } else {
                    panic!("Invalid opaque configuration");
                }
            }
            AlphaMode::Mask(_) => {
                if material.properties.reads_view_transmission_texture {
                    RenderPhaseType::Transmissive
                } else if forward {
                    RenderPhaseType::AlphaMask
                } else {
                    panic!("Invalid alpha mask configuration");
                }
            }
            AlphaMode::Blend | AlphaMode::Premultiplied | AlphaMode::Add | AlphaMode::Multiply => {
                RenderPhaseType::Transparent
            }
        };
        let draw_function_id = match render_phase_type {
            RenderPhaseType::Opaque => draw_opaque_pbr,
            RenderPhaseType::AlphaMask => draw_alpha_mask_pbr,
            RenderPhaseType::Transmissive => draw_transmissive_pbr,
            RenderPhaseType::Transparent => draw_transparent_pbr,
        };

        updated += 1;
        render_mesh_instance
            .material_bind_group_id
            .set(material_bind_group_id);
        render_mesh_instance.depth_bias = depth_bias;
        render_mesh_instance.render_phase_type = render_phase_type;
        render_mesh_instance.draw_function_id = draw_function_id;
    }
    // dbg!(updated);
}

#[allow(clippy::too_many_arguments)]
pub fn queue_material_meshes<M: Material>(
    specialized_pipeline_cache: Res<SpecializedPipelineCache<M>>,
    render_mesh_instances: Res<RenderMeshInstances>,
    mut views: Query<(
        Entity,
        &ExtractedView,
        &VisibleEntities,
<<<<<<< HEAD
        &mut RenderPhase<Opaque3d>,
        &mut RenderPhase<AlphaMask3d>,
        &mut RenderPhase<Transmissive3d>,
        &mut RenderPhase<Transparent3d>,
=======
        Option<&Tonemapping>,
        Option<&DebandDither>,
        Option<&ShadowFilteringMethod>,
        Has<ScreenSpaceAmbientOcclusionSettings>,
        (
            Has<NormalPrepass>,
            Has<DepthPrepass>,
            Has<MotionVectorPrepass>,
            Has<DeferredPrepass>,
        ),
        Option<&Camera3d>,
        Has<TemporalJitter>,
        Option<&Projection>,
        &mut BinnedRenderPhase<Opaque3d>,
        &mut BinnedRenderPhase<AlphaMask3d>,
        &mut SortedRenderPhase<Transmissive3d>,
        &mut SortedRenderPhase<Transparent3d>,
        (
            Has<RenderViewLightProbes<EnvironmentMapLight>>,
            Has<RenderViewLightProbes<IrradianceVolume>>,
        ),
>>>>>>> 70c69cdd
    )>,
) where
    M::Data: PartialEq + Eq + Hash + Clone,
{
    let mut no_mesh_instance = 0;
    let mut invalid_draw_function_id = 0;
    let mut no_cached_pipeline = 0;
    for (
        view_entity,
        view,
        visible_entities,
        mut opaque_phase,
        mut alpha_mask_phase,
        mut transmissive_phase,
        mut transparent_phase,
    ) in &mut views
    {
        let rangefinder = view.rangefinder3d();
        for visible_entity in &visible_entities.entities {
            let Some(mesh_instance) = render_mesh_instances.get(visible_entity) else {
                no_mesh_instance += 1;
                continue;
            };
            if mesh_instance.draw_function_id == DrawFunctionId::INVALID {
                invalid_draw_function_id += 1;
                continue;
            }
            let Some(pipeline) = specialized_pipeline_cache.get(&(view_entity, *visible_entity))
            else {
                no_cached_pipeline += 1;

<<<<<<< HEAD
                continue;
            };

            match mesh_instance.render_phase_type {
                RenderPhaseType::Opaque => {
                    opaque_phase.add(Opaque3d {
                        entity: *visible_entity,
                        draw_function: mesh_instance.draw_function_id,
                        pipeline,
                        asset_id: mesh_instance.mesh_asset_id,
                        batch_range: 0..1,
                        dynamic_offset: None,
                    });
                }
                RenderPhaseType::AlphaMask => {
                    alpha_mask_phase.add(AlphaMask3d {
                        entity: *visible_entity,
                        draw_function: mesh_instance.draw_function_id,
                        pipeline,
                        asset_id: mesh_instance.mesh_asset_id,
                        batch_range: 0..1,
                        dynamic_offset: None,
                    });
=======
            if material.properties.reads_view_transmission_texture {
                mesh_key |= MeshPipelineKey::READS_VIEW_TRANSMISSION_TEXTURE;
            }

            mesh_key |= alpha_mode_pipeline_key(material.properties.alpha_mode);

            let lightmap_image = render_lightmaps
                .render_lightmaps
                .get(visible_entity)
                .map(|lightmap| lightmap.image);
            if lightmap_image.is_some() {
                mesh_key |= MeshPipelineKey::LIGHTMAPPED;
            }

            let pipeline_id = pipelines.specialize(
                &pipeline_cache,
                &material_pipeline,
                MaterialPipelineKey {
                    mesh_key,
                    bind_group_data: material.key.clone(),
                },
                &mesh.layout,
            );
            let pipeline_id = match pipeline_id {
                Ok(id) => id,
                Err(err) => {
                    error!("{}", err);
                    continue;
                }
            };

            mesh_instance
                .material_bind_group_id
                .set(material.get_bind_group_id());

            match material.properties.alpha_mode {
                AlphaMode::Opaque => {
                    if material.properties.reads_view_transmission_texture {
                        let distance = rangefinder
                            .distance_translation(&mesh_instance.transforms.transform.translation)
                            + material.properties.depth_bias;
                        transmissive_phase.add(Transmissive3d {
                            entity: *visible_entity,
                            draw_function: draw_transmissive_pbr,
                            pipeline: pipeline_id,
                            distance,
                            batch_range: 0..1,
                            dynamic_offset: None,
                        });
                    } else if forward {
                        let bin_key = Opaque3dBinKey {
                            draw_function: draw_opaque_pbr,
                            pipeline: pipeline_id,
                            asset_id: mesh_instance.mesh_asset_id,
                            material_bind_group_id: material.get_bind_group_id().0,
                            lightmap_image,
                        };
                        opaque_phase.add(bin_key, *visible_entity, mesh_instance.should_batch());
                    }
                }
                AlphaMode::Mask(_) => {
                    if material.properties.reads_view_transmission_texture {
                        let distance = rangefinder
                            .distance_translation(&mesh_instance.transforms.transform.translation)
                            + material.properties.depth_bias;
                        transmissive_phase.add(Transmissive3d {
                            entity: *visible_entity,
                            draw_function: draw_transmissive_pbr,
                            pipeline: pipeline_id,
                            distance,
                            batch_range: 0..1,
                            dynamic_offset: None,
                        });
                    } else if forward {
                        let bin_key = OpaqueNoLightmap3dBinKey {
                            draw_function: draw_alpha_mask_pbr,
                            pipeline: pipeline_id,
                            asset_id: mesh_instance.mesh_asset_id,
                            material_bind_group_id: material.get_bind_group_id().0,
                        };
                        alpha_mask_phase.add(
                            bin_key,
                            *visible_entity,
                            mesh_instance.should_batch(),
                        );
                    }
>>>>>>> 70c69cdd
                }
                RenderPhaseType::Transmissive => {
                    let distance = rangefinder
                        .distance_translation(&mesh_instance.transforms.transform.translation)
                        + mesh_instance.depth_bias;
                    transmissive_phase.add(Transmissive3d {
                        entity: *visible_entity,
                        draw_function: mesh_instance.draw_function_id,
                        pipeline,
                        distance,
                        batch_range: 0..1,
                        dynamic_offset: None,
                    });
                }
                RenderPhaseType::Transparent => {
                    let distance = rangefinder
                        .distance_translation(&mesh_instance.transforms.transform.translation)
                        + mesh_instance.depth_bias;
                    transparent_phase.add(Transparent3d {
                        entity: *visible_entity,
                        draw_function: mesh_instance.draw_function_id,
                        pipeline,
                        distance,
                        batch_range: 0..1,
                        dynamic_offset: None,
                    });
                }
            }
        }
    }
    // if no_mesh_instance > 0 {
    //     dbg!(no_mesh_instance);
    // }
    // if invalid_draw_function_id > 0 {
    //     dbg!(invalid_draw_function_id);
    // }
    // if no_cached_pipeline > 0 {
    //     dbg!(no_cached_pipeline);
    // }
    // if no_cached_pipeline == 160000 {
    //     panic!("");
    // }
}

/// Default render method used for opaque materials.
#[derive(Default, Resource, Clone, Debug, ExtractResource, Reflect)]
pub struct DefaultOpaqueRendererMethod(OpaqueRendererMethod);

impl DefaultOpaqueRendererMethod {
    pub fn forward() -> Self {
        DefaultOpaqueRendererMethod(OpaqueRendererMethod::Forward)
    }

    pub fn deferred() -> Self {
        DefaultOpaqueRendererMethod(OpaqueRendererMethod::Deferred)
    }

    pub fn set_to_forward(&mut self) {
        self.0 = OpaqueRendererMethod::Forward;
    }

    pub fn set_to_deferred(&mut self) {
        self.0 = OpaqueRendererMethod::Deferred;
    }
}

/// Render method used for opaque materials.
///
/// The forward rendering main pass draws each mesh entity and shades it according to its
/// corresponding material and the lights that affect it. Some render features like Screen Space
/// Ambient Occlusion require running depth and normal prepasses, that are 'deferred'-like
/// prepasses over all mesh entities to populate depth and normal textures. This means that when
/// using render features that require running prepasses, multiple passes over all visible geometry
/// are required. This can be slow if there is a lot of geometry that cannot be batched into few
/// draws.
///
/// Deferred rendering runs a prepass to gather not only geometric information like depth and
/// normals, but also all the material properties like base color, emissive color, reflectance,
/// metalness, etc, and writes them into a deferred 'g-buffer' texture. The deferred main pass is
/// then a fullscreen pass that reads data from these textures and executes shading. This allows
/// for one pass over geometry, but is at the cost of not being able to use MSAA, and has heavier
/// bandwidth usage which can be unsuitable for low end mobile or other bandwidth-constrained devices.
///
/// If a material indicates `OpaqueRendererMethod::Auto`, `DefaultOpaqueRendererMethod` will be used.
#[derive(Default, Clone, Copy, Debug, Reflect)]
pub enum OpaqueRendererMethod {
    #[default]
    Forward,
    Deferred,
    Auto,
}

/// Common [`Material`] properties, calculated for a specific material instance.
pub struct MaterialProperties {
    /// Is this material should be rendered by the deferred renderer when.
    /// AlphaMode::Opaque or AlphaMode::Mask
    pub render_method: OpaqueRendererMethod,
    /// The [`AlphaMode`] of this material.
    pub alpha_mode: AlphaMode,
    /// Add a bias to the view depth of the mesh which can be used to force a specific render order
    /// for meshes with equal depth, to avoid z-fighting.
    /// The bias is in depth-texture units so large values may be needed to overcome small depth differences.
    pub depth_bias: f32,
    /// Whether the material would like to read from [`ViewTransmissionTexture`](bevy_core_pipeline::core_3d::ViewTransmissionTexture).
    ///
    /// This allows taking color output from the [`Opaque3d`] pass as an input, (for screen-space transmission) but requires
    /// rendering to take place in a separate [`Transmissive3d`] pass.
    pub reads_view_transmission_texture: bool,
}

/// Data prepared for a [`Material`] instance.
pub struct PreparedMaterial<T: Material> {
    pub bindings: Vec<(u32, OwnedBindingResource)>,
    pub bind_group: BindGroup,
    pub key: T::Data,
    pub properties: MaterialProperties,
}

#[derive(Component, Clone, Copy, Default, PartialEq, Eq, Deref, DerefMut)]
pub struct MaterialBindGroupId(pub Option<BindGroupId>);

impl MaterialBindGroupId {
    pub fn new(id: BindGroupId) -> Self {
        Self(Some(id))
    }
}

impl From<BindGroup> for MaterialBindGroupId {
    fn from(value: BindGroup) -> Self {
        Self::new(value.id())
    }
}

/// An atomic version of [`MaterialBindGroupId`] that can be read from and written to
/// safely from multiple threads.
#[derive(Default)]
pub struct AtomicMaterialBindGroupId(AtomicU32);

impl AtomicMaterialBindGroupId {
    /// Stores a value atomically. Uses [`Ordering::Relaxed`] so there is zero guarantee of ordering
    /// relative to other operations.
    ///
    /// See also:  [`AtomicU32::store`].
    pub fn set(&self, id: MaterialBindGroupId) {
        let id = if let Some(id) = id.0 {
            NonZeroU32::from(id).get()
        } else {
            0
        };
        self.0.store(id, Ordering::Relaxed);
    }

    /// Loads a value atomically. Uses [`Ordering::Relaxed`] so there is zero guarantee of ordering
    /// relative to other operations.
    ///
    /// See also:  [`AtomicU32::load`].
    pub fn get(&self) -> MaterialBindGroupId {
        MaterialBindGroupId(NonZeroU32::new(self.0.load(Ordering::Relaxed)).map(BindGroupId::from))
    }
}

impl<T: Material> PreparedMaterial<T> {
    pub fn get_bind_group_id(&self) -> MaterialBindGroupId {
        MaterialBindGroupId(Some(self.bind_group.id()))
    }
}

#[derive(Resource)]
pub struct ExtractedMaterials<M: Material> {
    extracted: Vec<(AssetId<M>, M)>,
    removed: Vec<AssetId<M>>,
}

impl<M: Material> Default for ExtractedMaterials<M> {
    fn default() -> Self {
        Self {
            extracted: Default::default(),
            removed: Default::default(),
        }
    }
}

/// Stores all prepared representations of [`Material`] assets for as long as they exist.
#[derive(Resource, Deref, DerefMut)]
pub struct RenderMaterials<T: Material>(pub HashMap<AssetId<T>, PreparedMaterial<T>>);

impl<T: Material> Default for RenderMaterials<T> {
    fn default() -> Self {
        Self(Default::default())
    }
}

#[derive(Resource, Deref, DerefMut)]
pub struct ChangedMaterials<M: Material>(HashSet<AssetId<M>>);

impl<M: Material> Default for ChangedMaterials<M> {
    fn default() -> Self {
        Self(Default::default())
    }
}

/// This system extracts all created or modified assets of the corresponding [`Material`] type
/// into the "render world".
pub fn extract_materials<M: Material>(
    mut commands: Commands,
    mut events: Extract<EventReader<AssetEvent<M>>>,
    assets: Extract<Res<Assets<M>>>,
) {
    let mut changed_assets = HashSet::default();
    let mut removed = Vec::new();
    for event in events.read() {
        #[allow(clippy::match_same_arms)]
        match event {
            AssetEvent::Added { id } | AssetEvent::Modified { id } => {
                changed_assets.insert(*id);
            }
            AssetEvent::Removed { id } => {
                changed_assets.remove(id);
                removed.push(*id);
            }
            AssetEvent::Unused { .. } => {}
            AssetEvent::LoadedWithDependencies { .. } => {
                // TODO: handle this
            }
        }
    }

    let mut extracted_assets = Vec::new();
    for id in changed_assets.drain() {
        if let Some(asset) = assets.get(id) {
            extracted_assets.push((id, asset.clone()));
        }
    }

    commands.insert_resource(ExtractedMaterials {
        extracted: extracted_assets,
        removed,
    });
}

/// All [`Material`] values of a given type that should be prepared next frame.
pub struct PrepareNextFrameMaterials<M: Material> {
    assets: Vec<(AssetId<M>, M)>,
}

impl<M: Material> Default for PrepareNextFrameMaterials<M> {
    fn default() -> Self {
        Self {
            assets: Default::default(),
        }
    }
}

/// This system prepares all assets of the corresponding [`Material`] type
/// which where extracted this frame for the GPU.
#[allow(clippy::too_many_arguments)]
pub fn prepare_materials<M: Material>(
    mut prepare_next_frame: Local<PrepareNextFrameMaterials<M>>,
    mut extracted_assets: ResMut<ExtractedMaterials<M>>,
    mut render_materials: ResMut<RenderMaterials<M>>,
    render_device: Res<RenderDevice>,
    images: Res<RenderAssets<Image>>,
    fallback_image: Res<FallbackImage>,
    pipeline: Res<MaterialPipeline<M>>,
    default_opaque_render_method: Res<DefaultOpaqueRendererMethod>,
) {
    let queued_assets = std::mem::take(&mut prepare_next_frame.assets);
    for (id, material) in queued_assets.into_iter() {
        if extracted_assets.removed.contains(&id) {
            continue;
        }

        match prepare_material(
            &material,
            &render_device,
            &images,
            &fallback_image,
            &pipeline,
            default_opaque_render_method.0,
        ) {
            Ok(prepared_asset) => {
                render_materials.insert(id, prepared_asset);
            }
            Err(AsBindGroupError::RetryNextUpdate) => {
                prepare_next_frame.assets.push((id, material));
            }
        }
    }

    for removed in std::mem::take(&mut extracted_assets.removed) {
        render_materials.remove(&removed);
    }

    for (id, material) in std::mem::take(&mut extracted_assets.extracted) {
        match prepare_material(
            &material,
            &render_device,
            &images,
            &fallback_image,
            &pipeline,
            default_opaque_render_method.0,
        ) {
            Ok(prepared_asset) => {
                render_materials.insert(id, prepared_asset);
            }
            Err(AsBindGroupError::RetryNextUpdate) => {
                prepare_next_frame.assets.push((id, material));
            }
        }
    }
}

fn prepare_material<M: Material>(
    material: &M,
    render_device: &RenderDevice,
    images: &RenderAssets<Image>,
    fallback_image: &FallbackImage,
    pipeline: &MaterialPipeline<M>,
    default_opaque_render_method: OpaqueRendererMethod,
) -> Result<PreparedMaterial<M>, AsBindGroupError> {
    let prepared = material.as_bind_group(
        &pipeline.material_layout,
        render_device,
        images,
        fallback_image,
    )?;
    let method = match material.opaque_render_method() {
        OpaqueRendererMethod::Forward => OpaqueRendererMethod::Forward,
        OpaqueRendererMethod::Deferred => OpaqueRendererMethod::Deferred,
        OpaqueRendererMethod::Auto => default_opaque_render_method,
    };
    Ok(PreparedMaterial {
        bindings: prepared.bindings,
        bind_group: prepared.bind_group,
        key: prepared.data,
        properties: MaterialProperties {
            alpha_mode: material.alpha_mode(),
            depth_bias: material.depth_bias(),
            reads_view_transmission_texture: material.reads_view_transmission_texture(),
            render_method: method,
        },
    })
}

pub fn check_entity_needs_specialization<M: Material>(
    mut commands: Commands,
    query: Query<(Entity, Ref<Handle<Mesh>>, Ref<Handle<M>>), Without<VisibleEntities>>,
    changed_materials: Res<ChangedMaterials<M>>,
    material_entity_map: Res<MaterialEntityMap<M>>,
    changed_meshes: Res<ChangedAssets<Mesh>>,
    mesh_entity_map: Res<AssetEntityMap<Mesh>>,
) {
    let mut need_specialization = EntityHashSet::default();
    for (entity, mesh, material) in &query {
        if mesh.is_changed() || material.is_changed() {
            need_specialization.insert(entity);
        }
    }

    for asset in changed_materials.iter() {
        if let Some(entities) = material_entity_map.get(asset) {
            need_specialization.extend(entities.iter().copied());
        }
    }
    for asset in changed_meshes.iter() {
        if let Some(entities) = mesh_entity_map.get(asset) {
            need_specialization.extend(entities.iter().copied());
        }
    }

    if !need_specialization.is_empty() {
        dbg!(need_specialization.len());
    }
    commands.insert_or_spawn_batch(
        need_specialization
            .into_iter()
            .map(|entity| (entity, NeedsSpecialization)),
    );
}

fn specialize_pipelines<M: Material>(
    entities_to_specialize: Res<EntitiesToSpecialize<M>>,
    entity_specialized_sender: Res<EntitySpecializedSender>,
    render_material_instances: Res<RenderMaterialInstances<M>>,
    render_materials: Res<RenderMaterials<M>>,
    render_mesh_instances: Res<RenderMeshInstances>,
    render_meshes: Res<RenderAssets<Mesh>>,
    render_lightmaps: Res<RenderLightmaps>,
    view_key_cache: Res<ViewKeyCache>,
    material_pipeline: Res<MaterialPipeline<M>>,
    mut pipelines: ResMut<SpecializedMeshPipelines<MaterialPipeline<M>>>,
    pipeline_cache: Res<PipelineCache>,
    mut specialized_pipeline_cache: ResMut<SpecializedPipelineCache<M>>,
    views: Query<
        (Entity, &VisibleEntities),
        (
            With<RenderPhase<Opaque3d>>,
            With<RenderPhase<AlphaMask3d>>,
            With<RenderPhase<Transparent3d>>,
            With<RenderPhase<Transmissive3d>>,
        ),
    >,
    mut specialized: Local<Vec<Entity>>,
) where
    M::Data: PartialEq + Eq + Hash + Clone,
{
    let mut no_material_asset_id = 0;
    let mut no_mesh_instance = 0;
    let mut no_mesh = 0;
    let mut no_material = 0;
    let mut no_view_key = 0;
    specialized.clear();
    for (view_entity, visible_entities) in &views {
        for visible_entity in &visible_entities.entities {
            if entities_to_specialize.entities.contains(visible_entity) {
                let Some(material_asset_id) = render_material_instances.get(visible_entity) else {
                    no_material_asset_id += 1;
                    continue;
                };
                let Some(mesh_instance) = render_mesh_instances.get(visible_entity) else {
                    no_mesh_instance += 1;
                    continue;
                };
                let Some(mesh) = render_meshes.get(mesh_instance.mesh_asset_id) else {
                    no_mesh += 1;
                    continue;
                };
                let Some(material) = render_materials.get(material_asset_id) else {
                    no_material += 1;
                    continue;
                };
                let Some(view_key) = view_key_cache.get(&view_entity).copied() else {
                    no_view_key += 1;
                    continue;
                };

                let mut mesh_key = MeshPipelineKey::NONE;

                mesh_key |= MeshPipelineKey::from_primitive_topology(mesh.primitive_topology);

                if mesh.morph_targets.is_some() {
                    mesh_key |= MeshPipelineKey::MORPH_TARGETS;
                }

                if material.properties.reads_view_transmission_texture {
                    mesh_key |= MeshPipelineKey::READS_VIEW_TRANSMISSION_TEXTURE;
                }

                mesh_key |= alpha_mode_pipeline_key(material.properties.alpha_mode);

                if render_lightmaps
                    .render_lightmaps
                    .contains_key(visible_entity)
                {
                    mesh_key |= MeshPipelineKey::LIGHTMAPPED;
                }

                let pipeline_id = pipelines.specialize(
                    &pipeline_cache,
                    &material_pipeline,
                    MaterialPipelineKey {
                        mesh_key: view_key | mesh_key,
                        bind_group_data: material.key.clone(),
                    },
                    &mesh.layout,
                );
                let pipeline_id = match pipeline_id {
                    Ok(id) => id,
                    Err(err) => {
                        error!("{}", err);
                        continue;
                    }
                };

                // println!("Inserting due to view change {view_entity:?} {visible_entity:?}");
                specialized.push(*visible_entity);
                specialized_pipeline_cache.insert(
                    (view_entity, *visible_entity),
                    // SpecializedPipeline {
                    pipeline_id,
                    //     view_key,
                    //     mesh_key,
                    //     material_key: material.key.clone(),
                    // },
                );
            }
        }
    }
    if !specialized.is_empty() {
        match entity_specialized_sender.try_send(specialized.clone()) {
            Ok(_) => {}
            Err(err) => panic!("Failed to send specialized entities: {:?}", err),
        }
    }
    if no_material_asset_id > 0 {
        dbg!(no_material_asset_id);
    }
    if no_mesh_instance > 0 {
        dbg!(no_mesh_instance);
    }
    if no_mesh > 0 {
        dbg!(no_mesh);
    }
    if no_material > 0 {
        dbg!(no_material);
    }
    if no_view_key > 0 {
        dbg!(no_view_key);
    }
}<|MERGE_RESOLUTION|>--- conflicted
+++ resolved
@@ -7,19 +7,11 @@
 use bevy_asset::{Asset, AssetEvent, AssetId, AssetServer};
 use bevy_core_pipeline::{
     core_3d::{
-<<<<<<< HEAD
-        AlphaMask3d, Opaque3d, ScreenSpaceTransmissionQuality, Transmissive3d, Transparent3d,
+        AlphaMask3d, Opaque3d, Opaque3dBinKey, ScreenSpaceTransmissionQuality, Transmissive3d,
+        Transparent3d,
     },
+    prepass::OpaqueNoLightmap3dBinKey,
     tonemapping::Tonemapping,
-=======
-        AlphaMask3d, Camera3d, Opaque3d, Opaque3dBinKey, ScreenSpaceTransmissionQuality,
-        Transmissive3d, Transparent3d,
-    },
-    prepass::{
-        DeferredPrepass, DepthPrepass, MotionVectorPrepass, NormalPrepass, OpaqueNoLightmap3dBinKey,
-    },
-    tonemapping::{DebandDither, Tonemapping},
->>>>>>> 70c69cdd
 };
 use bevy_derive::{Deref, DerefMut};
 use bevy_ecs::{
@@ -292,7 +284,6 @@
                         prepare_materials::<M>
                             .in_set(RenderSet::PrepareAssets)
                             .after(prepare_assets::<Image>),
-<<<<<<< HEAD
                         specialize_pipelines::<M>
                             .in_set(RenderSet::PrepareAssets)
                             .after(prepare_assets::<Mesh>),
@@ -300,8 +291,6 @@
                         queue_shadows::<M>
                             .in_set(RenderSet::QueueMeshes)
                             .after(specialize_pipelines::<M>),
-=======
->>>>>>> 70c69cdd
                         queue_material_meshes::<M>
                             .in_set(RenderSet::QueueMeshes)
                             .after(specialize_pipelines::<M>)
@@ -769,34 +758,10 @@
         Entity,
         &ExtractedView,
         &VisibleEntities,
-<<<<<<< HEAD
-        &mut RenderPhase<Opaque3d>,
-        &mut RenderPhase<AlphaMask3d>,
-        &mut RenderPhase<Transmissive3d>,
-        &mut RenderPhase<Transparent3d>,
-=======
-        Option<&Tonemapping>,
-        Option<&DebandDither>,
-        Option<&ShadowFilteringMethod>,
-        Has<ScreenSpaceAmbientOcclusionSettings>,
-        (
-            Has<NormalPrepass>,
-            Has<DepthPrepass>,
-            Has<MotionVectorPrepass>,
-            Has<DeferredPrepass>,
-        ),
-        Option<&Camera3d>,
-        Has<TemporalJitter>,
-        Option<&Projection>,
         &mut BinnedRenderPhase<Opaque3d>,
         &mut BinnedRenderPhase<AlphaMask3d>,
         &mut SortedRenderPhase<Transmissive3d>,
         &mut SortedRenderPhase<Transparent3d>,
-        (
-            Has<RenderViewLightProbes<EnvironmentMapLight>>,
-            Has<RenderViewLightProbes<IrradianceVolume>>,
-        ),
->>>>>>> 70c69cdd
     )>,
 ) where
     M::Data: PartialEq + Eq + Hash + Clone,
@@ -828,118 +793,25 @@
             else {
                 no_cached_pipeline += 1;
 
-<<<<<<< HEAD
                 continue;
             };
 
             match mesh_instance.render_phase_type {
                 RenderPhaseType::Opaque => {
-                    opaque_phase.add(Opaque3d {
-                        entity: *visible_entity,
+                    let bin_key = Opaque3dBinKey {
                         draw_function: mesh_instance.draw_function_id,
                         pipeline,
-                        asset_id: mesh_instance.mesh_asset_id,
-                        batch_range: 0..1,
-                        dynamic_offset: None,
-                    });
+                        mesh_asset_id: mesh_instance.mesh_asset_id,
+                    };
+                    opaque_phase.add(bin_key, *visible_entity, mesh_instance.should_batch());
                 }
                 RenderPhaseType::AlphaMask => {
-                    alpha_mask_phase.add(AlphaMask3d {
-                        entity: *visible_entity,
+                    let bin_key = OpaqueNoLightmap3dBinKey {
                         draw_function: mesh_instance.draw_function_id,
                         pipeline,
-                        asset_id: mesh_instance.mesh_asset_id,
-                        batch_range: 0..1,
-                        dynamic_offset: None,
-                    });
-=======
-            if material.properties.reads_view_transmission_texture {
-                mesh_key |= MeshPipelineKey::READS_VIEW_TRANSMISSION_TEXTURE;
-            }
-
-            mesh_key |= alpha_mode_pipeline_key(material.properties.alpha_mode);
-
-            let lightmap_image = render_lightmaps
-                .render_lightmaps
-                .get(visible_entity)
-                .map(|lightmap| lightmap.image);
-            if lightmap_image.is_some() {
-                mesh_key |= MeshPipelineKey::LIGHTMAPPED;
-            }
-
-            let pipeline_id = pipelines.specialize(
-                &pipeline_cache,
-                &material_pipeline,
-                MaterialPipelineKey {
-                    mesh_key,
-                    bind_group_data: material.key.clone(),
-                },
-                &mesh.layout,
-            );
-            let pipeline_id = match pipeline_id {
-                Ok(id) => id,
-                Err(err) => {
-                    error!("{}", err);
-                    continue;
-                }
-            };
-
-            mesh_instance
-                .material_bind_group_id
-                .set(material.get_bind_group_id());
-
-            match material.properties.alpha_mode {
-                AlphaMode::Opaque => {
-                    if material.properties.reads_view_transmission_texture {
-                        let distance = rangefinder
-                            .distance_translation(&mesh_instance.transforms.transform.translation)
-                            + material.properties.depth_bias;
-                        transmissive_phase.add(Transmissive3d {
-                            entity: *visible_entity,
-                            draw_function: draw_transmissive_pbr,
-                            pipeline: pipeline_id,
-                            distance,
-                            batch_range: 0..1,
-                            dynamic_offset: None,
-                        });
-                    } else if forward {
-                        let bin_key = Opaque3dBinKey {
-                            draw_function: draw_opaque_pbr,
-                            pipeline: pipeline_id,
-                            asset_id: mesh_instance.mesh_asset_id,
-                            material_bind_group_id: material.get_bind_group_id().0,
-                            lightmap_image,
-                        };
-                        opaque_phase.add(bin_key, *visible_entity, mesh_instance.should_batch());
-                    }
-                }
-                AlphaMode::Mask(_) => {
-                    if material.properties.reads_view_transmission_texture {
-                        let distance = rangefinder
-                            .distance_translation(&mesh_instance.transforms.transform.translation)
-                            + material.properties.depth_bias;
-                        transmissive_phase.add(Transmissive3d {
-                            entity: *visible_entity,
-                            draw_function: draw_transmissive_pbr,
-                            pipeline: pipeline_id,
-                            distance,
-                            batch_range: 0..1,
-                            dynamic_offset: None,
-                        });
-                    } else if forward {
-                        let bin_key = OpaqueNoLightmap3dBinKey {
-                            draw_function: draw_alpha_mask_pbr,
-                            pipeline: pipeline_id,
-                            asset_id: mesh_instance.mesh_asset_id,
-                            material_bind_group_id: material.get_bind_group_id().0,
-                        };
-                        alpha_mask_phase.add(
-                            bin_key,
-                            *visible_entity,
-                            mesh_instance.should_batch(),
-                        );
-                    }
->>>>>>> 70c69cdd
+                        mesh_asset_id: mesh_instance.mesh_asset_id,
+                    };
+                    alpha_mask_phase.add(bin_key, *visible_entity, mesh_instance.should_batch());
                 }
                 RenderPhaseType::Transmissive => {
                     let distance = rangefinder
@@ -1320,6 +1192,7 @@
     );
 }
 
+#[allow(clippy::too_many_arguments)]
 fn specialize_pipelines<M: Material>(
     entities_to_specialize: Res<EntitiesToSpecialize<M>>,
     entity_specialized_sender: Res<EntitySpecializedSender>,
@@ -1336,10 +1209,10 @@
     views: Query<
         (Entity, &VisibleEntities),
         (
-            With<RenderPhase<Opaque3d>>,
-            With<RenderPhase<AlphaMask3d>>,
-            With<RenderPhase<Transparent3d>>,
-            With<RenderPhase<Transmissive3d>>,
+            With<BinnedRenderPhase<Opaque3d>>,
+            With<BinnedRenderPhase<AlphaMask3d>>,
+            With<SortedRenderPhase<Transparent3d>>,
+            With<SortedRenderPhase<Transmissive3d>>,
         ),
     >,
     mut specialized: Local<Vec<Entity>>,
