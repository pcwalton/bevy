--- conflicted
+++ resolved
@@ -59,101 +59,6 @@
     pub render_layers: RenderLayers,
 }
 
-<<<<<<< HEAD
-#[derive(Copy, Clone, ShaderType, Default, Debug)]
-pub struct GpuPointLight {
-    // For point lights: the lower-right 2x2 values of the projection matrix [2][2] [2][3] [3][2] [3][3]
-    // For spot lights: 2 components of the direction (x,z), spot_scale and spot_offset
-    light_custom_data: Vec4,
-    color_inverse_square_range: Vec4,
-    position_radius: Vec4,
-    flags: u32,
-    soft_shadow_size: f32,
-    shadow_depth_bias: f32,
-    shadow_normal_bias: f32,
-    shadow_map_near_z: f32,
-    spot_light_tan_angle: f32,
-}
-
-#[derive(ShaderType)]
-pub struct GpuPointLightsUniform {
-    data: Box<[GpuPointLight; MAX_UNIFORM_BUFFER_POINT_LIGHTS]>,
-}
-
-impl Default for GpuPointLightsUniform {
-    fn default() -> Self {
-        Self {
-            data: Box::new([GpuPointLight::default(); MAX_UNIFORM_BUFFER_POINT_LIGHTS]),
-        }
-    }
-}
-
-#[derive(ShaderType, Default)]
-pub struct GpuPointLightsStorage {
-    #[size(runtime)]
-    data: Vec<GpuPointLight>,
-}
-
-pub enum GpuPointLights {
-    Uniform(UniformBuffer<GpuPointLightsUniform>),
-    Storage(StorageBuffer<GpuPointLightsStorage>),
-}
-
-impl GpuPointLights {
-    fn new(buffer_binding_type: BufferBindingType) -> Self {
-        match buffer_binding_type {
-            BufferBindingType::Storage { .. } => Self::storage(),
-            BufferBindingType::Uniform => Self::uniform(),
-        }
-    }
-
-    fn uniform() -> Self {
-        Self::Uniform(UniformBuffer::default())
-    }
-
-    fn storage() -> Self {
-        Self::Storage(StorageBuffer::default())
-    }
-
-    fn set(&mut self, mut lights: Vec<GpuPointLight>) {
-        match self {
-            GpuPointLights::Uniform(buffer) => {
-                let len = lights.len().min(MAX_UNIFORM_BUFFER_POINT_LIGHTS);
-                let src = &lights[..len];
-                let dst = &mut buffer.get_mut().data[..len];
-                dst.copy_from_slice(src);
-            }
-            GpuPointLights::Storage(buffer) => {
-                buffer.get_mut().data.clear();
-                buffer.get_mut().data.append(&mut lights);
-            }
-        }
-    }
-
-    fn write_buffer(&mut self, render_device: &RenderDevice, render_queue: &RenderQueue) {
-        match self {
-            GpuPointLights::Uniform(buffer) => buffer.write_buffer(render_device, render_queue),
-            GpuPointLights::Storage(buffer) => buffer.write_buffer(render_device, render_queue),
-        }
-    }
-
-    pub fn binding(&self) -> Option<BindingResource> {
-        match self {
-            GpuPointLights::Uniform(buffer) => buffer.binding(),
-            GpuPointLights::Storage(buffer) => buffer.binding(),
-        }
-    }
-
-    pub fn min_size(buffer_binding_type: BufferBindingType) -> NonZeroU64 {
-        match buffer_binding_type {
-            BufferBindingType::Storage { .. } => GpuPointLightsStorage::min_size(),
-            BufferBindingType::Uniform => GpuPointLightsUniform::min_size(),
-        }
-    }
-}
-
-=======
->>>>>>> 8e67aef9
 // NOTE: These must match the bit flags in bevy_pbr/src/render/mesh_view_types.wgsl!
 bitflags::bitflags! {
     #[repr(transparent)]
@@ -610,11 +515,7 @@
     )
 }
 
-<<<<<<< HEAD
-pub(crate) fn spot_light_projection_matrix(angle: f32, near_z: f32) -> Mat4 {
-=======
-pub(crate) fn spot_light_clip_from_view(angle: f32) -> Mat4 {
->>>>>>> 8e67aef9
+pub(crate) fn spot_light_clip_from_view(angle: f32, near_z: f32) -> Mat4 {
     // spot light projection FOV is 2x the angle from spot light center to outer edge
     Mat4::perspective_infinite_reverse_rh(angle * 2.0, 1.0, near_z)
 }
@@ -839,6 +740,8 @@
             shadow_normal_bias: light.shadow_normal_bias,
             shadow_map_near_z: light.shadow_map_near_z,
             spot_light_tan_angle,
+            pad_a: 0.0,
+            pad_b: 0.0,
         });
         global_light_meta.entity_to_index.insert(entity, index);
     }
@@ -1066,11 +969,7 @@
 
             let angle = light.spot_light_angles.expect("lights should be sorted so that \
                 [point_light_count..point_light_count + spot_light_shadow_maps_count] are spot lights").1;
-<<<<<<< HEAD
-            let spot_projection = spot_light_projection_matrix(angle, light.shadow_map_near_z);
-=======
-            let spot_projection = spot_light_clip_from_view(angle);
->>>>>>> 8e67aef9
+            let spot_projection = spot_light_clip_from_view(angle, light.shadow_map_near_z);
 
             let depth_texture_view =
                 directional_light_depth_texture
