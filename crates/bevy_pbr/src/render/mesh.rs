use std::mem;

use bevy_asset::{load_internal_asset, AssetId};
use bevy_core_pipeline::{
    core_3d::{AlphaMask3d, Opaque3d, Transmissive3d, Transparent3d, CORE_3D_DEPTH_FORMAT},
    deferred::{AlphaMask3dDeferred, Opaque3dDeferred},
};
use bevy_derive::{Deref, DerefMut};
use bevy_ecs::entity::EntityHashMap;
use bevy_ecs::{
    prelude::*,
    query::ROQueryItem,
    system::{lifetimeless::*, SystemParamItem, SystemState},
};
use bevy_math::{Affine3, Rect, UVec2, Vec3, Vec4};
use bevy_render::{
    batching::{
        gpu_preprocessing::{
            self, GpuPreprocessingSupport, IndirectParameters, IndirectParametersBuffer,
        },
        no_gpu_preprocessing, GetBatchData, GetFullBatchData, NoAutomaticBatching,
    },
    camera::Camera,
    mesh::*,
    primitives::Aabb,
    render_asset::RenderAssets,
    render_phase::{
        BinnedRenderPhasePlugin, PhaseItem, RenderCommand, RenderCommandResult,
        SortedRenderPhasePlugin, TrackedRenderPass,
    },
    render_resource::*,
    renderer::{RenderDevice, RenderQueue},
    texture::{BevyDefault, DefaultImageSampler, ImageSampler, TextureFormatPixelInfo},
    view::{
        prepare_view_targets, GpuCulling, RenderVisibilityRanges, ViewTarget, ViewUniformOffset,
        ViewVisibility, VisibilityRange,
    },
    Extract,
};
use bevy_transform::components::GlobalTransform;
use bevy_utils::{tracing::error, tracing::warn, Entry, HashMap, Parallel};

use bytemuck::{Pod, Zeroable};
use nonmax::{NonMaxU16, NonMaxU32};
use static_assertions::const_assert_eq;

use crate::render::{
    morph::{
        extract_morphs, no_automatic_morph_batching, prepare_morphs, MorphIndices, MorphUniform,
    },
    skin::no_automatic_skin_batching,
};
use crate::*;

use self::irradiance_volume::IRRADIANCE_VOLUMES_ARE_USABLE;

use super::skin::SkinIndices;

/// Provides support for rendering 3D meshes.
#[derive(Default)]
pub struct MeshRenderPlugin {
    /// Whether we're building [`MeshUniform`]s on GPU.
    ///
    /// This requires compute shader support and so will be forcibly disabled if
    /// the platform doesn't support those.
    pub use_gpu_instance_buffer_builder: bool,
}

pub const FORWARD_IO_HANDLE: Handle<Shader> = Handle::weak_from_u128(2645551199423808407);
pub const MESH_VIEW_TYPES_HANDLE: Handle<Shader> = Handle::weak_from_u128(8140454348013264787);
pub const MESH_VIEW_BINDINGS_HANDLE: Handle<Shader> = Handle::weak_from_u128(9076678235888822571);
pub const MESH_TYPES_HANDLE: Handle<Shader> = Handle::weak_from_u128(2506024101911992377);
pub const MESH_BINDINGS_HANDLE: Handle<Shader> = Handle::weak_from_u128(16831548636314682308);
pub const MESH_FUNCTIONS_HANDLE: Handle<Shader> = Handle::weak_from_u128(6300874327833745635);
pub const MESH_SHADER_HANDLE: Handle<Shader> = Handle::weak_from_u128(3252377289100772450);
pub const SKINNING_HANDLE: Handle<Shader> = Handle::weak_from_u128(13215291596265391738);
pub const MORPH_HANDLE: Handle<Shader> = Handle::weak_from_u128(970982813587607345);

/// How many textures are allowed in the view bind group layout (`@group(0)`) before
/// broader compatibility with WebGL and WebGPU is at risk, due to the minimum guaranteed
/// values for `MAX_TEXTURE_IMAGE_UNITS` (in WebGL) and `maxSampledTexturesPerShaderStage` (in WebGPU),
/// currently both at 16.
///
/// We use 10 here because it still leaves us, in a worst case scenario, with 6 textures for the other bind groups.
///
/// See: <https://gpuweb.github.io/gpuweb/#limits>
#[cfg(debug_assertions)]
pub const MESH_PIPELINE_VIEW_LAYOUT_SAFE_MAX_TEXTURES: usize = 10;

impl Plugin for MeshRenderPlugin {
    fn build(&self, app: &mut App) {
        load_internal_asset!(app, FORWARD_IO_HANDLE, "forward_io.wgsl", Shader::from_wgsl);
        load_internal_asset!(
            app,
            MESH_VIEW_TYPES_HANDLE,
            "mesh_view_types.wgsl",
            Shader::from_wgsl_with_defs,
            vec![
                ShaderDefVal::UInt(
                    "MAX_DIRECTIONAL_LIGHTS".into(),
                    MAX_DIRECTIONAL_LIGHTS as u32
                ),
                ShaderDefVal::UInt(
                    "MAX_CASCADES_PER_LIGHT".into(),
                    MAX_CASCADES_PER_LIGHT as u32,
                )
            ]
        );
        load_internal_asset!(
            app,
            MESH_VIEW_BINDINGS_HANDLE,
            "mesh_view_bindings.wgsl",
            Shader::from_wgsl
        );
        load_internal_asset!(app, MESH_TYPES_HANDLE, "mesh_types.wgsl", Shader::from_wgsl);
        load_internal_asset!(
            app,
            MESH_FUNCTIONS_HANDLE,
            "mesh_functions.wgsl",
            Shader::from_wgsl
        );
        load_internal_asset!(app, MESH_SHADER_HANDLE, "mesh.wgsl", Shader::from_wgsl);
        load_internal_asset!(app, SKINNING_HANDLE, "skinning.wgsl", Shader::from_wgsl);
        load_internal_asset!(app, MORPH_HANDLE, "morph.wgsl", Shader::from_wgsl);

        app.add_systems(
            PostUpdate,
            (no_automatic_skin_batching, no_automatic_morph_batching),
        )
        .add_plugins((
            BinnedRenderPhasePlugin::<Opaque3d, MeshPipeline>::default(),
            BinnedRenderPhasePlugin::<AlphaMask3d, MeshPipeline>::default(),
            BinnedRenderPhasePlugin::<Shadow, MeshPipeline>::default(),
            BinnedRenderPhasePlugin::<Opaque3dDeferred, MeshPipeline>::default(),
            BinnedRenderPhasePlugin::<AlphaMask3dDeferred, MeshPipeline>::default(),
            SortedRenderPhasePlugin::<Transmissive3d, MeshPipeline>::default(),
            SortedRenderPhasePlugin::<Transparent3d, MeshPipeline>::default(),
        ));

        if let Some(render_app) = app.get_sub_app_mut(RenderApp) {
            render_app
                .init_resource::<MeshBindGroups>()
                .init_resource::<SkinUniform>()
                .init_resource::<SkinIndices>()
                .init_resource::<MorphUniform>()
                .init_resource::<MorphIndices>()
                .init_resource::<MeshCullingDataBuffer>()
                .add_systems(
                    ExtractSchedule,
                    (
                        extract_skins,
                        extract_morphs,
                        gpu_preprocessing::clear_batched_gpu_instance_buffers::<MeshPipeline>
                            .before(ExtractMeshesSet),
                    ),
                )
                .add_systems(
                    Render,
                    (
                        prepare_skins.in_set(RenderSet::PrepareResources),
                        prepare_morphs.in_set(RenderSet::PrepareResources),
                        prepare_mesh_bind_group.in_set(RenderSet::PrepareBindGroups),
                        prepare_mesh_view_bind_groups.in_set(RenderSet::PrepareBindGroups),
                        no_gpu_preprocessing::clear_batched_cpu_instance_buffers::<MeshPipeline>
                            .in_set(RenderSet::Cleanup)
                            .after(RenderSet::Render),
                    ),
                );
        }
    }

    fn finish(&self, app: &mut App) {
        let mut mesh_bindings_shader_defs = Vec::with_capacity(1);

        if let Some(render_app) = app.get_sub_app_mut(RenderApp) {
            render_app.init_resource::<GpuPreprocessingSupport>();

            let gpu_preprocessing_support =
                render_app.world().resource::<GpuPreprocessingSupport>();
            let use_gpu_instance_buffer_builder = self.use_gpu_instance_buffer_builder
                && *gpu_preprocessing_support != GpuPreprocessingSupport::None;

            let render_mesh_instances = RenderMeshInstances::new(use_gpu_instance_buffer_builder);
            render_app.insert_resource(render_mesh_instances);

            if use_gpu_instance_buffer_builder {
                render_app
                    .init_resource::<gpu_preprocessing::BatchedInstanceBuffers<MeshUniform, MeshInputUniform>>(
                    )
                    .add_systems(
                        ExtractSchedule,
                        extract_meshes_for_gpu_building.in_set(ExtractMeshesSet),
                    )
                    .add_systems(
                        Render,
                        (
                            gpu_preprocessing::write_batched_instance_buffers::<MeshPipeline>
                                .in_set(RenderSet::PrepareResourcesFlush),
                            gpu_preprocessing::delete_old_work_item_buffers::<MeshPipeline>
                                .in_set(RenderSet::ManageViews)
                                .after(prepare_view_targets),
                        ),
                    );
            } else {
                let render_device = render_app.world().resource::<RenderDevice>();
                let cpu_batched_instance_buffer =
                    no_gpu_preprocessing::BatchedInstanceBuffer::<MeshUniform>::new(render_device);
                render_app
                    .insert_resource(cpu_batched_instance_buffer)
                    .add_systems(
                        ExtractSchedule,
                        extract_meshes_for_cpu_building.in_set(ExtractMeshesSet),
                    )
                    .add_systems(
                        Render,
                        no_gpu_preprocessing::write_batched_instance_buffer::<MeshPipeline>
                            .in_set(RenderSet::PrepareResourcesFlush),
                    );
            };

            let indirect_parameters_buffer = IndirectParametersBuffer::new();

            let render_device = render_app.world().resource::<RenderDevice>();
            if let Some(per_object_buffer_batch_size) =
                GpuArrayBuffer::<MeshUniform>::batch_size(render_device)
            {
                mesh_bindings_shader_defs.push(ShaderDefVal::UInt(
                    "PER_OBJECT_BUFFER_BATCH_SIZE".into(),
                    per_object_buffer_batch_size,
                ));
            }

            render_app
                .insert_resource(indirect_parameters_buffer)
                .init_resource::<MeshPipelineViewLayouts>()
                .init_resource::<MeshPipeline>();
        }

        // Load the mesh_bindings shader module here as it depends on runtime information about
        // whether storage buffers are supported, or the maximum uniform buffer binding size.
        load_internal_asset!(
            app,
            MESH_BINDINGS_HANDLE,
            "mesh_bindings.wgsl",
            Shader::from_wgsl_with_defs,
            mesh_bindings_shader_defs
        );
    }
}

#[derive(Component)]
pub struct MeshTransforms {
    pub transform: Affine3,
    pub previous_transform: Affine3,
    pub flags: u32,
}

#[derive(ShaderType, Clone)]
pub struct MeshUniform {
    // Affine 4x3 matrices transposed to 3x4
    pub transform: [Vec4; 3],
    pub previous_transform: [Vec4; 3],
    // 3x3 matrix packed in mat2x4 and f32 as:
    //   [0].xyz, [1].x,
    //   [1].yz, [2].xy
    //   [2].z
    pub inverse_transpose_model_a: [Vec4; 2],
    pub inverse_transpose_model_b: f32,
    pub flags: u32,
    // Four 16-bit unsigned normalized UV values packed into a `UVec2`:
    //
    //                         <--- MSB                   LSB --->
    //                         +---- min v ----+ +---- min u ----+
    //     lightmap_uv_rect.x: vvvvvvvv vvvvvvvv uuuuuuuu uuuuuuuu,
    //                         +---- max v ----+ +---- max u ----+
    //     lightmap_uv_rect.y: VVVVVVVV VVVVVVVV UUUUUUUU UUUUUUUU,
    //
    // (MSB: most significant bit; LSB: least significant bit.)
    pub lightmap_uv_rect: UVec2,
}

/// Information that has to be transferred from CPU to GPU in order to produce
/// the full [`MeshUniform`].
///
/// This is essentially a subset of the fields in [`MeshUniform`] above.
#[derive(ShaderType, Pod, Zeroable, Clone, Copy)]
#[repr(C)]
pub struct MeshInputUniform {
    /// Affine 4x3 matrix transposed to 3x4.
    pub transform: [Vec4; 3],
    /// Four 16-bit unsigned normalized UV values packed into a `UVec2`:
    ///
    /// ```text
    ///                         <--- MSB                   LSB --->
    ///                         +---- min v ----+ +---- min u ----+
    ///     lightmap_uv_rect.x: vvvvvvvv vvvvvvvv uuuuuuuu uuuuuuuu,
    ///                         +---- max v ----+ +---- max u ----+
    ///     lightmap_uv_rect.y: VVVVVVVV VVVVVVVV UUUUUUUU UUUUUUUU,
    ///
    /// (MSB: most significant bit; LSB: least significant bit.)
    /// ```
    pub lightmap_uv_rect: UVec2,
    /// Various [`MeshFlags`].
    pub flags: u32,
    /// The index of this mesh's [`MeshInputUniform`] in the previous frame's
    /// buffer, if applicable.
    ///
    /// This is used for TAA. If not present, this will be `u32::MAX`.
    pub previous_input_index: u32,
}

/// Information about each mesh instance needed to cull it on GPU.
///
/// This consists of its axis-aligned bounding box (AABB).
#[derive(ShaderType, Pod, Zeroable, Clone, Copy)]
#[repr(C)]
pub struct MeshCullingData {
    /// The 3D center of the AABB in model space, padded with an extra unused
    /// float value.
    pub aabb_center: Vec4,
    /// The 3D extents of the AABB in model space, divided by two, padded with
    /// an extra unused float value.
    pub aabb_half_extents: Vec4,
}

/// A GPU buffer that holds the information needed to cull meshes on GPU.
///
/// At the moment, this simply holds each mesh's AABB.
///
/// To avoid wasting CPU time in the CPU culling case, this buffer will be empty
/// if GPU culling isn't in use.
#[derive(Resource, Deref, DerefMut)]
pub struct MeshCullingDataBuffer(RawBufferVec<MeshCullingData>);

impl MeshUniform {
    pub fn new(mesh_transforms: &MeshTransforms, maybe_lightmap_uv_rect: Option<Rect>) -> Self {
        let (inverse_transpose_model_a, inverse_transpose_model_b) =
            mesh_transforms.transform.inverse_transpose_3x3();
        Self {
            transform: mesh_transforms.transform.to_transpose(),
            previous_transform: mesh_transforms.previous_transform.to_transpose(),
            lightmap_uv_rect: lightmap::pack_lightmap_uv_rect(maybe_lightmap_uv_rect),
            inverse_transpose_model_a,
            inverse_transpose_model_b,
            flags: mesh_transforms.flags,
        }
    }
}

// NOTE: These must match the bit flags in bevy_pbr/src/render/mesh_types.wgsl!
bitflags::bitflags! {
    /// Various flags and tightly-packed values on a mesh.
    ///
    /// Flags grow from the top bit down; other values grow from the bottom bit
    /// up.
    #[repr(transparent)]
    pub struct MeshFlags: u32 {
        /// Bitmask for the 16-bit index into the LOD array.
        ///
        /// This will be `u16::MAX` if this mesh has no LOD.
        const LOD_INDEX_MASK              = (1 << 16) - 1;
        const SHADOW_RECEIVER             = 1 << 29;
        const TRANSMITTED_SHADOW_RECEIVER = 1 << 30;
        // Indicates the sign of the determinant of the 3x3 model matrix. If the sign is positive,
        // then the flag should be set, else it should not be set.
        const SIGN_DETERMINANT_MODEL_3X3  = 1 << 31;
        const NONE                        = 0;
        const UNINITIALIZED               = 0xFFFFFFFF;
    }
}

impl MeshFlags {
    fn from_components(
        transform: &GlobalTransform,
        lod_index: Option<NonMaxU16>,
        not_shadow_receiver: bool,
        transmitted_receiver: bool,
    ) -> MeshFlags {
        let mut mesh_flags = if not_shadow_receiver {
            MeshFlags::empty()
        } else {
            MeshFlags::SHADOW_RECEIVER
        };
        if transmitted_receiver {
            mesh_flags |= MeshFlags::TRANSMITTED_SHADOW_RECEIVER;
        }
        if transform.affine().matrix3.determinant().is_sign_positive() {
            mesh_flags |= MeshFlags::SIGN_DETERMINANT_MODEL_3X3;
        }

        let lod_index_bits = match lod_index {
            None => u16::MAX,
            Some(lod_index) => u16::from(lod_index),
        };
        mesh_flags |=
            MeshFlags::from_bits_retain((lod_index_bits as u32) << MeshFlags::LOD_INDEX_SHIFT);

        mesh_flags
    }

    /// The first bit of the LOD index.
    pub const LOD_INDEX_SHIFT: u32 = 0;
}

bitflags::bitflags! {
    /// Various useful flags for [`RenderMeshInstance`]s.
    #[derive(Clone, Copy)]
    pub struct RenderMeshInstanceFlags: u8 {
        /// The mesh casts shadows.
        const SHADOW_CASTER           = 1 << 0;
        /// The mesh can participate in automatic batching.
        const AUTOMATIC_BATCHING      = 1 << 1;
        /// The mesh had a transform last frame and so is eligible for TAA.
        const HAVE_PREVIOUS_TRANSFORM = 1 << 2;
    }
}

/// CPU data that the render world keeps for each entity, when *not* using GPU
/// mesh uniform building.
#[derive(Deref)]
pub struct RenderMeshInstanceCpu {
    /// Data shared between both the CPU mesh uniform building and the GPU mesh
    /// uniform building paths.
    #[deref]
    pub shared: RenderMeshInstanceShared,
    /// The transform of the mesh.
    ///
    /// This will be written into the [`MeshUniform`] at the appropriate time.
    pub transforms: MeshTransforms,
}

/// CPU data that the render world needs to keep for each entity that contains a
/// mesh when using GPU mesh uniform building.
#[derive(Deref)]
pub struct RenderMeshInstanceGpu {
    /// Data shared between both the CPU mesh uniform building and the GPU mesh
    /// uniform building paths.
    #[deref]
    pub shared: RenderMeshInstanceShared,
    /// The translation of the mesh.
    ///
    /// This is the only part of the transform that we have to keep on CPU (for
    /// distance sorting).
    pub translation: Vec3,
    /// The index of the [`MeshInputUniform`] in the buffer.
    pub current_uniform_index: NonMaxU32,
}

/// CPU data that the render world needs to keep about each entity that contains
/// a mesh.
pub struct RenderMeshInstanceShared {
    /// The [`AssetId`] of the mesh.
    pub mesh_asset_id: AssetId<Mesh>,
    /// A slot for the material bind group ID.
    ///
    /// This is filled in during [`crate::material::queue_material_meshes`].
    pub material_bind_group_id: AtomicMaterialBindGroupId,
    /// Various flags.
    pub flags: RenderMeshInstanceFlags,
}

/// Information that is gathered during the parallel portion of mesh extraction
/// when GPU mesh uniform building is enabled.
///
/// From this, the [`MeshInputUniform`] and [`RenderMeshInstanceGpu`] are
/// prepared.
pub struct RenderMeshInstanceGpuBuilder {
    /// Data that will be placed on the [`RenderMeshInstanceGpu`].
    pub shared: RenderMeshInstanceShared,
    /// The current transform.
    pub transform: Affine3,
    /// Four 16-bit unsigned normalized UV values packed into a [`UVec2`]:
    ///
    /// ```text
    ///                         <--- MSB                   LSB --->
    ///                         +---- min v ----+ +---- min u ----+
    ///     lightmap_uv_rect.x: vvvvvvvv vvvvvvvv uuuuuuuu uuuuuuuu,
    ///                         +---- max v ----+ +---- max u ----+
    ///     lightmap_uv_rect.y: VVVVVVVV VVVVVVVV UUUUUUUU UUUUUUUU,
    ///
    /// (MSB: most significant bit; LSB: least significant bit.)
    /// ```
    pub lightmap_uv_rect: UVec2,
    /// The index of the previous mesh input.
    pub previous_input_index: Option<NonMaxU32>,
    /// Various flags.
    pub mesh_flags: MeshFlags,
}

/// The per-thread queues used during [`extract_meshes_for_gpu_building`].
///
/// There are two varieties of these: one for when culling happens on CPU and
/// one for when culling happens on GPU. Having the two varieties avoids wasting
/// space if GPU culling is disabled.
#[derive(Default)]
pub enum RenderMeshInstanceGpuQueue {
    /// The default value.
    ///
    /// This becomes [`RenderMeshInstanceGpuQueue::CpuCulling`] or
    /// [`RenderMeshInstanceGpuQueue::GpuCulling`] once extraction starts.
    #[default]
    None,
    /// The version of [`RenderMeshInstanceGpuQueue`] that omits the
    /// [`MeshCullingDataGpuBuilder`], so that we don't waste space when GPU
    /// culling is disabled.
    CpuCulling(Vec<(Entity, RenderMeshInstanceGpuBuilder)>),
    /// The version of [`RenderMeshInstanceGpuQueue`] that contains the
    /// [`MeshCullingDataGpuBuilder`], used when any view has GPU culling
    /// enabled.
    GpuCulling(Vec<(Entity, RenderMeshInstanceGpuBuilder, MeshCullingData)>),
}

impl RenderMeshInstanceShared {
    fn from_components(
        previous_transform: Option<&PreviousGlobalTransform>,
        handle: &Handle<Mesh>,
        not_shadow_caster: bool,
        no_automatic_batching: bool,
    ) -> Self {
        let mut mesh_instance_flags = RenderMeshInstanceFlags::empty();
        mesh_instance_flags.set(RenderMeshInstanceFlags::SHADOW_CASTER, !not_shadow_caster);
        mesh_instance_flags.set(
            RenderMeshInstanceFlags::AUTOMATIC_BATCHING,
            !no_automatic_batching,
        );
        mesh_instance_flags.set(
            RenderMeshInstanceFlags::HAVE_PREVIOUS_TRANSFORM,
            previous_transform.is_some(),
        );

        RenderMeshInstanceShared {
            mesh_asset_id: handle.id(),

            flags: mesh_instance_flags,
            material_bind_group_id: AtomicMaterialBindGroupId::default(),
        }
    }

    /// Returns true if this entity is eligible to participate in automatic
    /// batching.
    #[inline]
    pub fn should_batch(&self) -> bool {
        self.flags
            .contains(RenderMeshInstanceFlags::AUTOMATIC_BATCHING)
            && self.material_bind_group_id.get().is_some()
    }
}

/// Information that the render world keeps about each entity that contains a
/// mesh.
///
/// The set of information needed is different depending on whether CPU or GPU
/// [`MeshUniform`] building is in use.
#[derive(Resource)]
pub enum RenderMeshInstances {
    /// Information needed when using CPU mesh instance data building.
    CpuBuilding(RenderMeshInstancesCpu),
    /// Information needed when using GPU mesh instance data building.
    GpuBuilding(RenderMeshInstancesGpu),
}

/// Information that the render world keeps about each entity that contains a
/// mesh, when using CPU mesh instance data building.
#[derive(Default, Deref, DerefMut)]
pub struct RenderMeshInstancesCpu(EntityHashMap<RenderMeshInstanceCpu>);

/// Information that the render world keeps about each entity that contains a
/// mesh, when using GPU mesh instance data building.
#[derive(Default, Deref, DerefMut)]
pub struct RenderMeshInstancesGpu(EntityHashMap<RenderMeshInstanceGpu>);

impl RenderMeshInstances {
    /// Creates a new [`RenderMeshInstances`] instance.
    fn new(use_gpu_instance_buffer_builder: bool) -> RenderMeshInstances {
        if use_gpu_instance_buffer_builder {
            RenderMeshInstances::GpuBuilding(RenderMeshInstancesGpu::default())
        } else {
            RenderMeshInstances::CpuBuilding(RenderMeshInstancesCpu::default())
        }
    }

    /// Returns the ID of the mesh asset attached to the given entity, if any.
    pub(crate) fn mesh_asset_id(&self, entity: Entity) -> Option<AssetId<Mesh>> {
        match *self {
            RenderMeshInstances::CpuBuilding(ref instances) => instances.mesh_asset_id(entity),
            RenderMeshInstances::GpuBuilding(ref instances) => instances.mesh_asset_id(entity),
        }
    }

    /// Constructs [`RenderMeshQueueData`] for the given entity, if it has a
    /// mesh attached.
    pub fn render_mesh_queue_data(&self, entity: Entity) -> Option<RenderMeshQueueData> {
        match *self {
            RenderMeshInstances::CpuBuilding(ref instances) => {
                instances.render_mesh_queue_data(entity)
            }
            RenderMeshInstances::GpuBuilding(ref instances) => {
                instances.render_mesh_queue_data(entity)
            }
        }
    }
}

impl RenderMeshInstancesCpu {
    fn mesh_asset_id(&self, entity: Entity) -> Option<AssetId<Mesh>> {
        self.get(&entity)
            .map(|render_mesh_instance| render_mesh_instance.mesh_asset_id)
    }

    fn render_mesh_queue_data(&self, entity: Entity) -> Option<RenderMeshQueueData> {
        self.get(&entity)
            .map(|render_mesh_instance| RenderMeshQueueData {
                shared: &render_mesh_instance.shared,
                translation: render_mesh_instance.transforms.transform.translation,
            })
    }
}

impl RenderMeshInstancesGpu {
    fn mesh_asset_id(&self, entity: Entity) -> Option<AssetId<Mesh>> {
        self.get(&entity)
            .map(|render_mesh_instance| render_mesh_instance.mesh_asset_id)
    }

    fn render_mesh_queue_data(&self, entity: Entity) -> Option<RenderMeshQueueData> {
        self.get(&entity)
            .map(|render_mesh_instance| RenderMeshQueueData {
                shared: &render_mesh_instance.shared,
                translation: render_mesh_instance.translation,
            })
    }
}

impl RenderMeshInstanceGpuQueue {
    /// Clears out a [`RenderMeshInstanceGpuQueue`], creating or recreating it
    /// as necessary.
    ///
    /// `any_gpu_culling` should be set to true if any view has GPU culling
    /// enabled.
    fn init(&mut self, any_gpu_culling: bool) {
        match (any_gpu_culling, &mut *self) {
            (true, RenderMeshInstanceGpuQueue::GpuCulling(queue)) => queue.clear(),
            (true, _) => *self = RenderMeshInstanceGpuQueue::GpuCulling(vec![]),
            (false, RenderMeshInstanceGpuQueue::CpuCulling(queue)) => queue.clear(),
            (false, _) => *self = RenderMeshInstanceGpuQueue::CpuCulling(vec![]),
        }
    }

    /// Adds a new mesh to this queue.
    fn push(
        &mut self,
        entity: Entity,
        instance_builder: RenderMeshInstanceGpuBuilder,
        culling_data_builder: Option<MeshCullingData>,
    ) {
        match (&mut *self, culling_data_builder) {
            (&mut RenderMeshInstanceGpuQueue::CpuCulling(ref mut queue), None) => {
                queue.push((entity, instance_builder));
            }
            (
                &mut RenderMeshInstanceGpuQueue::GpuCulling(ref mut queue),
                Some(culling_data_builder),
            ) => {
                queue.push((entity, instance_builder, culling_data_builder));
            }
            (_, None) => {
                *self = RenderMeshInstanceGpuQueue::CpuCulling(vec![(entity, instance_builder)]);
            }
            (_, Some(culling_data_builder)) => {
                *self = RenderMeshInstanceGpuQueue::GpuCulling(vec![(
                    entity,
                    instance_builder,
                    culling_data_builder,
                )]);
            }
        }
    }
}

impl RenderMeshInstanceGpuBuilder {
    /// Flushes this mesh instance to the [`RenderMeshInstanceGpu`] and
    /// [`MeshInputUniform`] tables.
    fn add_to(
        self,
        entity: Entity,
        render_mesh_instances: &mut EntityHashMap<RenderMeshInstanceGpu>,
        current_input_buffer: &mut RawBufferVec<MeshInputUniform>,
    ) -> usize {
        // Push the mesh input uniform.
        let current_uniform_index = current_input_buffer.push(MeshInputUniform {
            transform: self.transform.to_transpose(),
            lightmap_uv_rect: self.lightmap_uv_rect,
            flags: self.mesh_flags.bits(),
            previous_input_index: match self.previous_input_index {
                Some(previous_input_index) => previous_input_index.into(),
                None => u32::MAX,
            },
        });

        // Record the [`RenderMeshInstance`].
        render_mesh_instances.insert(
            entity,
            RenderMeshInstanceGpu {
                translation: self.transform.translation,
                shared: self.shared,
                current_uniform_index: (current_uniform_index as u32)
                    .try_into()
                    .unwrap_or_default(),
            },
        );

        current_uniform_index
    }
}

impl MeshCullingData {
    /// Returns a new [`MeshCullingData`] initialized with the given AABB.
    ///
    /// If no AABB is provided, an infinitely-large one is conservatively
    /// chosen.
    fn new(aabb: Option<&Aabb>) -> Self {
        match aabb {
            Some(aabb) => MeshCullingData {
                aabb_center: aabb.center.extend(0.0),
                aabb_half_extents: aabb.half_extents.extend(0.0),
            },
            None => MeshCullingData {
                aabb_center: Vec3::ZERO.extend(0.0),
                aabb_half_extents: Vec3::INFINITY.extend(0.0),
            },
        }
    }

    /// Flushes this mesh instance culling data to the
    /// [`MeshCullingDataBuffer`].
    fn add_to(&self, mesh_culling_data_buffer: &mut MeshCullingDataBuffer) -> usize {
        mesh_culling_data_buffer.push(*self)
    }
}

impl Default for MeshCullingDataBuffer {
    #[inline]
    fn default() -> Self {
        Self(RawBufferVec::new(BufferUsages::STORAGE))
    }
}

/// Data that [`crate::material::queue_material_meshes`] and similar systems
/// need in order to place entities that contain meshes in the right batch.
#[derive(Deref)]
pub struct RenderMeshQueueData<'a> {
    /// General information about the mesh instance.
    #[deref]
    pub shared: &'a RenderMeshInstanceShared,
    /// The translation of the mesh instance.
    pub translation: Vec3,
}

/// A [`SystemSet`] that encompasses both [`extract_meshes_for_cpu_building`]
/// and [`extract_meshes_for_gpu_building`].
#[derive(SystemSet, Clone, PartialEq, Eq, Debug, Hash)]
pub struct ExtractMeshesSet;

/// Extracts meshes from the main world into the render world, populating the
/// [`RenderMeshInstances`].
///
/// This is the variant of the system that runs when we're *not* using GPU
/// [`MeshUniform`] building.
pub fn extract_meshes_for_cpu_building(
    mut render_mesh_instances: ResMut<RenderMeshInstances>,
    render_visibility_ranges: Res<RenderVisibilityRanges>,
    mut render_mesh_instance_queues: Local<Parallel<Vec<(Entity, RenderMeshInstanceCpu)>>>,
    meshes_query: Extract<
        Query<(
            Entity,
            &ViewVisibility,
            &GlobalTransform,
            Option<&PreviousGlobalTransform>,
            &Handle<Mesh>,
            Has<NotShadowReceiver>,
            Has<TransmittedShadowReceiver>,
            Has<NotShadowCaster>,
            Has<NoAutomaticBatching>,
            Has<VisibilityRange>,
        )>,
    >,
) {
    meshes_query.par_iter().for_each_init(
        || render_mesh_instance_queues.borrow_local_mut(),
        |queue,
         (
            entity,
            view_visibility,
            transform,
            previous_transform,
            handle,
            not_shadow_receiver,
            transmitted_receiver,
            not_shadow_caster,
            no_automatic_batching,
            visibility_range,
        )| {
            if !view_visibility.get() {
                return;
            }

            let mut lod_index = None;
            if visibility_range {
                lod_index = render_visibility_ranges.lod_index_for_entity(entity);
            }

            let mesh_flags = MeshFlags::from_components(
                transform,
                lod_index,
                not_shadow_receiver,
                transmitted_receiver,
            );

            let shared = RenderMeshInstanceShared::from_components(
                previous_transform,
                handle,
                not_shadow_caster,
                no_automatic_batching,
            );

            let transform = transform.affine();
            queue.push((
                entity,
                RenderMeshInstanceCpu {
                    transforms: MeshTransforms {
                        transform: (&transform).into(),
                        previous_transform: (&previous_transform.map(|t| t.0).unwrap_or(transform))
                            .into(),
                        flags: mesh_flags.bits(),
                    },
                    shared,
                },
            ));
        },
    );

    // Collect the render mesh instances.
    let RenderMeshInstances::CpuBuilding(ref mut render_mesh_instances) = *render_mesh_instances
    else {
        panic!(
            "`extract_meshes_for_cpu_building` should only be called if we're using CPU \
            `MeshUniform` building"
        );
    };

    render_mesh_instances.clear();
    for queue in render_mesh_instance_queues.iter_mut() {
        for (entity, render_mesh_instance) in queue.drain(..) {
            render_mesh_instances.insert_unique_unchecked(entity, render_mesh_instance);
        }
    }
}

/// Extracts meshes from the main world into the render world and queues
/// [`MeshInputUniform`]s to be uploaded to the GPU.
///
/// This is the variant of the system that runs when we're using GPU
/// [`MeshUniform`] building.
pub fn extract_meshes_for_gpu_building(
    mut render_mesh_instances: ResMut<RenderMeshInstances>,
    render_visibility_ranges: Res<RenderVisibilityRanges>,
    mut batched_instance_buffers: ResMut<
        gpu_preprocessing::BatchedInstanceBuffers<MeshUniform, MeshInputUniform>,
    >,
    mut mesh_culling_data_buffer: ResMut<MeshCullingDataBuffer>,
    mut render_mesh_instance_queues: Local<Parallel<RenderMeshInstanceGpuQueue>>,
    meshes_query: Extract<
        Query<(
            Entity,
            &ViewVisibility,
            &GlobalTransform,
            Option<&PreviousGlobalTransform>,
            Option<&Lightmap>,
            Option<&Aabb>,
            &Handle<Mesh>,
            Has<NotShadowReceiver>,
            Has<TransmittedShadowReceiver>,
            Has<NotShadowCaster>,
            Has<NoAutomaticBatching>,
            Has<VisibilityRange>,
        )>,
    >,
    cameras_query: Extract<Query<(), (With<Camera>, With<GpuCulling>)>>,
) {
    let any_gpu_culling = !cameras_query.is_empty();
    for render_mesh_instance_queue in render_mesh_instance_queues.iter_mut() {
        render_mesh_instance_queue.init(any_gpu_culling);
    }

    // Collect render mesh instances. Build up the uniform buffer.
    let RenderMeshInstances::GpuBuilding(ref mut render_mesh_instances) = *render_mesh_instances
    else {
        panic!(
            "`extract_meshes_for_gpu_building` should only be called if we're \
            using GPU `MeshUniform` building"
        );
    };

    meshes_query.par_iter().for_each_init(
        || render_mesh_instance_queues.borrow_local_mut(),
        |queue,
         (
            entity,
            view_visibility,
            transform,
            previous_transform,
            lightmap,
            aabb,
            handle,
            not_shadow_receiver,
            transmitted_receiver,
            not_shadow_caster,
            no_automatic_batching,
            visibility_range,
        )| {
            if !view_visibility.get() {
                return;
            }

            let mut lod_index = None;
            if visibility_range {
                lod_index = render_visibility_ranges.lod_index_for_entity(entity);
            }

            let mesh_flags = MeshFlags::from_components(
                transform,
                lod_index,
                not_shadow_receiver,
                transmitted_receiver,
            );

            let shared = RenderMeshInstanceShared::from_components(
                previous_transform,
                handle,
                not_shadow_caster,
                no_automatic_batching,
            );

            let lightmap_uv_rect =
                lightmap::pack_lightmap_uv_rect(lightmap.map(|lightmap| lightmap.uv_rect));

            let gpu_mesh_culling_data = any_gpu_culling.then(|| MeshCullingData::new(aabb));

            let previous_input_index = if shared
                .flags
                .contains(RenderMeshInstanceFlags::HAVE_PREVIOUS_TRANSFORM)
            {
                render_mesh_instances
                    .get(&entity)
                    .map(|render_mesh_instance| render_mesh_instance.current_uniform_index)
            } else {
                None
            };

            let gpu_mesh_instance_builder = RenderMeshInstanceGpuBuilder {
                shared,
                transform: (&transform.affine()).into(),
                lightmap_uv_rect,
                mesh_flags,
                previous_input_index,
            };

            queue.push(entity, gpu_mesh_instance_builder, gpu_mesh_culling_data);
        },
    );

    collect_meshes_for_gpu_building(
        render_mesh_instances,
        &mut batched_instance_buffers,
        &mut mesh_culling_data_buffer,
        &mut render_mesh_instance_queues,
    );
}

/// Creates the [`RenderMeshInstanceGpu`]s and [`MeshInputUniform`]s when GPU
/// mesh uniforms are built.
fn collect_meshes_for_gpu_building(
    render_mesh_instances: &mut RenderMeshInstancesGpu,
    batched_instance_buffers: &mut gpu_preprocessing::BatchedInstanceBuffers<
        MeshUniform,
        MeshInputUniform,
    >,
    mesh_culling_data_buffer: &mut MeshCullingDataBuffer,
    render_mesh_instance_queues: &mut Parallel<RenderMeshInstanceGpuQueue>,
) {
    // Collect render mesh instances. Build up the uniform buffer.

    let gpu_preprocessing::BatchedInstanceBuffers {
        ref mut current_input_buffer,
        ref mut previous_input_buffer,
        ..
    } = batched_instance_buffers;

    // Swap buffers.
    mem::swap(current_input_buffer, previous_input_buffer);

    // Build the [`RenderMeshInstance`]s and [`MeshInputUniform`]s.
    render_mesh_instances.clear();

    for queue in render_mesh_instance_queues.iter_mut() {
        match *queue {
            RenderMeshInstanceGpuQueue::None => {
                // This can only happen if the queue is empty.
            }
            RenderMeshInstanceGpuQueue::CpuCulling(ref mut queue) => {
                for (entity, mesh_instance_builder) in queue.drain(..) {
                    mesh_instance_builder.add_to(
                        entity,
                        render_mesh_instances,
                        current_input_buffer,
                    );
                }
            }
            RenderMeshInstanceGpuQueue::GpuCulling(ref mut queue) => {
                for (entity, mesh_instance_builder, mesh_culling_builder) in queue.drain(..) {
                    let instance_data_index = mesh_instance_builder.add_to(
                        entity,
                        render_mesh_instances,
                        current_input_buffer,
                    );
                    let culling_data_index = mesh_culling_builder.add_to(mesh_culling_data_buffer);
                    debug_assert_eq!(instance_data_index, culling_data_index);
                }
            }
        }
    }
}

/// All data needed to construct a pipeline for rendering 3D meshes.
#[derive(Resource, Clone)]
pub struct MeshPipeline {
    /// A reference to all the mesh pipeline view layouts.
    pub view_layouts: MeshPipelineViewLayouts,
    // This dummy white texture is to be used in place of optional StandardMaterial textures
    pub dummy_white_gpu_image: GpuImage,
    pub clustered_forward_buffer_binding_type: BufferBindingType,
    pub mesh_layouts: MeshLayouts,
    /// `MeshUniform`s are stored in arrays in buffers. If storage buffers are available, they
    /// are used and this will be `None`, otherwise uniform buffers will be used with batches
    /// of this many `MeshUniform`s, stored at dynamic offsets within the uniform buffer.
    /// Use code like this in custom shaders:
    /// ```wgsl
    /// ##ifdef PER_OBJECT_BUFFER_BATCH_SIZE
    /// @group(1) @binding(0) var<uniform> mesh: array<Mesh, #{PER_OBJECT_BUFFER_BATCH_SIZE}u>;
    /// ##else
    /// @group(1) @binding(0) var<storage> mesh: array<Mesh>;
    /// ##endif // PER_OBJECT_BUFFER_BATCH_SIZE
    /// ```
    pub per_object_buffer_batch_size: Option<u32>,

    /// Whether binding arrays (a.k.a. bindless textures) are usable on the
    /// current render device.
    ///
    /// This affects whether reflection probes can be used.
    pub binding_arrays_are_usable: bool,
}

impl FromWorld for MeshPipeline {
    fn from_world(world: &mut World) -> Self {
        let mut system_state: SystemState<(
            Res<RenderDevice>,
            Res<DefaultImageSampler>,
            Res<RenderQueue>,
            Res<MeshPipelineViewLayouts>,
        )> = SystemState::new(world);
        let (render_device, default_sampler, render_queue, view_layouts) =
            system_state.get_mut(world);
<<<<<<< HEAD

=======
>>>>>>> dc0fdd6a
        let clustered_forward_buffer_binding_type = render_device
            .get_supported_read_only_binding_type(CLUSTERED_FORWARD_STORAGE_BUFFER_COUNT);

        // A 1x1x1 'all 1.0' texture to use as a dummy texture to use in place of optional StandardMaterial textures
        let dummy_white_gpu_image = {
            let image = Image::default();
            let texture = render_device.create_texture(&image.texture_descriptor);
            let sampler = match image.sampler {
                ImageSampler::Default => (**default_sampler).clone(),
                ImageSampler::Descriptor(ref descriptor) => {
                    render_device.create_sampler(&descriptor.as_wgpu())
                }
            };

            let format_size = image.texture_descriptor.format.pixel_size();
            render_queue.write_texture(
                texture.as_image_copy(),
                &image.data,
                ImageDataLayout {
                    offset: 0,
                    bytes_per_row: Some(image.width() * format_size as u32),
                    rows_per_image: None,
                },
                image.texture_descriptor.size,
            );

            let texture_view = texture.create_view(&TextureViewDescriptor::default());
            GpuImage {
                texture,
                texture_view,
                texture_format: image.texture_descriptor.format,
                sampler,
                size: image.size(),
                mip_level_count: image.texture_descriptor.mip_level_count,
            }
        };

        MeshPipeline {
            view_layouts: view_layouts.clone(),
            clustered_forward_buffer_binding_type,
            dummy_white_gpu_image,
            mesh_layouts: MeshLayouts::new(&render_device),
            per_object_buffer_batch_size: GpuArrayBuffer::<MeshUniform>::batch_size(&render_device),
            binding_arrays_are_usable: binding_arrays_are_usable(&render_device),
        }
    }
}

impl MeshPipeline {
    pub fn get_image_texture<'a>(
        &'a self,
        gpu_images: &'a RenderAssets<GpuImage>,
        handle_option: &Option<Handle<Image>>,
    ) -> Option<(&'a TextureView, &'a Sampler)> {
        if let Some(handle) = handle_option {
            let gpu_image = gpu_images.get(handle)?;
            Some((&gpu_image.texture_view, &gpu_image.sampler))
        } else {
            Some((
                &self.dummy_white_gpu_image.texture_view,
                &self.dummy_white_gpu_image.sampler,
            ))
        }
    }
<<<<<<< HEAD
=======

    pub fn get_view_layout(&self, layout_key: MeshPipelineViewLayoutKey) -> &BindGroupLayout {
        self.view_layouts.get_view_layout(layout_key)
    }
>>>>>>> dc0fdd6a
}

impl GetBatchData for MeshPipeline {
    type Param = (
        SRes<RenderMeshInstances>,
        SRes<RenderLightmaps>,
        SRes<RenderAssets<GpuMesh>>,
    );
    // The material bind group ID, the mesh ID, and the lightmap ID,
    // respectively.
    type CompareData = (MaterialBindGroupId, AssetId<Mesh>, Option<AssetId<Image>>);

    type BufferData = MeshUniform;

    fn get_batch_data(
        (mesh_instances, lightmaps, _): &SystemParamItem<Self::Param>,
        entity: Entity,
    ) -> Option<(Self::BufferData, Option<Self::CompareData>)> {
        let RenderMeshInstances::CpuBuilding(ref mesh_instances) = **mesh_instances else {
            error!(
                "`get_batch_data` should never be called in GPU mesh uniform \
                building mode"
            );
            return None;
        };
        let mesh_instance = mesh_instances.get(&entity)?;
        let maybe_lightmap = lightmaps.render_lightmaps.get(&entity);

        Some((
            MeshUniform::new(
                &mesh_instance.transforms,
                maybe_lightmap.map(|lightmap| lightmap.uv_rect),
            ),
            mesh_instance.should_batch().then_some((
                mesh_instance.material_bind_group_id.get(),
                mesh_instance.mesh_asset_id,
                maybe_lightmap.map(|lightmap| lightmap.image),
            )),
        ))
    }
}

impl GetFullBatchData for MeshPipeline {
    type BufferInputData = MeshInputUniform;

    fn get_index_and_compare_data(
        (mesh_instances, lightmaps, _): &SystemParamItem<Self::Param>,
        entity: Entity,
    ) -> Option<(NonMaxU32, Option<Self::CompareData>)> {
        // This should only be called during GPU building.
        let RenderMeshInstances::GpuBuilding(ref mesh_instances) = **mesh_instances else {
            error!(
                "`get_index_and_compare_data` should never be called in CPU mesh uniform building \
                mode"
            );
            return None;
        };

        let mesh_instance = mesh_instances.get(&entity)?;
        let maybe_lightmap = lightmaps.render_lightmaps.get(&entity);

        Some((
            mesh_instance.current_uniform_index,
            mesh_instance.should_batch().then_some((
                mesh_instance.material_bind_group_id.get(),
                mesh_instance.mesh_asset_id,
                maybe_lightmap.map(|lightmap| lightmap.image),
            )),
        ))
    }

    fn get_binned_batch_data(
        (mesh_instances, lightmaps, _): &SystemParamItem<Self::Param>,
        entity: Entity,
    ) -> Option<Self::BufferData> {
        let RenderMeshInstances::CpuBuilding(ref mesh_instances) = **mesh_instances else {
            error!(
                "`get_binned_batch_data` should never be called in GPU mesh uniform building mode"
            );
            return None;
        };
        let mesh_instance = mesh_instances.get(&entity)?;
        let maybe_lightmap = lightmaps.render_lightmaps.get(&entity);

        Some(MeshUniform::new(
            &mesh_instance.transforms,
            maybe_lightmap.map(|lightmap| lightmap.uv_rect),
        ))
    }

    fn get_binned_index(
        (mesh_instances, _, _): &SystemParamItem<Self::Param>,
        entity: Entity,
    ) -> Option<NonMaxU32> {
        // This should only be called during GPU building.
        let RenderMeshInstances::GpuBuilding(ref mesh_instances) = **mesh_instances else {
            error!(
                "`get_binned_index` should never be called in CPU mesh uniform \
                building mode"
            );
            return None;
        };

        mesh_instances
            .get(&entity)
            .map(|entity| entity.current_uniform_index)
    }

    fn get_batch_indirect_parameters_index(
        (mesh_instances, _, meshes): &SystemParamItem<Self::Param>,
        indirect_parameters_buffer: &mut IndirectParametersBuffer,
        entity: Entity,
        instance_index: u32,
    ) -> Option<NonMaxU32> {
        get_batch_indirect_parameters_index(
            mesh_instances,
            meshes,
            indirect_parameters_buffer,
            entity,
            instance_index,
        )
    }
}

/// Pushes a set of [`IndirectParameters`] onto the [`IndirectParametersBuffer`]
/// for the given mesh instance, and returns the index of those indirect
/// parameters.
fn get_batch_indirect_parameters_index(
    mesh_instances: &RenderMeshInstances,
    meshes: &RenderAssets<GpuMesh>,
    indirect_parameters_buffer: &mut IndirectParametersBuffer,
    entity: Entity,
    instance_index: u32,
) -> Option<NonMaxU32> {
    // This should only be called during GPU building.
    let RenderMeshInstances::GpuBuilding(ref mesh_instances) = *mesh_instances else {
        error!(
            "`get_batch_indirect_parameters_index` should never be called in CPU mesh uniform \
                building mode"
        );
        return None;
    };

    let mesh_instance = mesh_instances.get(&entity)?;
    let mesh = meshes.get(mesh_instance.mesh_asset_id)?;

    // Note that `IndirectParameters` covers both of these structures, even
    // though they actually have distinct layouts. See the comment above that
    // type for more information.
    let indirect_parameters = match mesh.buffer_info {
        GpuBufferInfo::Indexed {
            count: index_count, ..
        } => IndirectParameters {
            vertex_or_index_count: index_count,
            instance_count: 0,
            first_vertex: 0,
            base_vertex_or_first_instance: 0,
            first_instance: instance_index,
        },
        GpuBufferInfo::NonIndexed => IndirectParameters {
            vertex_or_index_count: mesh.vertex_count,
            instance_count: 0,
            first_vertex: 0,
            base_vertex_or_first_instance: instance_index,
            first_instance: instance_index,
        },
    };

    (indirect_parameters_buffer.push(indirect_parameters) as u32)
        .try_into()
        .ok()
}

bitflags::bitflags! {
    #[derive(Clone, Copy, Debug, PartialEq, Eq, Hash)]
    #[repr(transparent)]
    // NOTE: Apparently quadro drivers support up to 64x MSAA.
    /// MSAA uses the highest 3 bits for the MSAA log2(sample count) to support up to 128x MSAA.
    pub struct MeshPipelineKey: u64 {
        // Nothing
        const NONE                              = 0;

        // Inherited bits
        const MORPH_TARGETS                     = BaseMeshPipelineKey::MORPH_TARGETS.bits();

        // Flag bits
        const HDR                               = 1 << 0;
        const TONEMAP_IN_SHADER                 = 1 << 1;
        const DEBAND_DITHER                     = 1 << 2;
        const DEPTH_PREPASS                     = 1 << 3;
        const NORMAL_PREPASS                    = 1 << 4;
        const DEFERRED_PREPASS                  = 1 << 5;
        const MOTION_VECTOR_PREPASS             = 1 << 6;
        const MAY_DISCARD                       = 1 << 7; // Guards shader codepaths that may discard, allowing early depth tests in most cases
                                                            // See: https://www.khronos.org/opengl/wiki/Early_Fragment_Test
        const ENVIRONMENT_MAP                   = 1 << 8;
        const SCREEN_SPACE_AMBIENT_OCCLUSION    = 1 << 9;
        const DEPTH_CLAMP_ORTHO                 = 1 << 10;
        const TEMPORAL_JITTER                   = 1 << 11;
        const READS_VIEW_TRANSMISSION_TEXTURE   = 1 << 12;
        const LIGHTMAPPED                       = 1 << 13;
        const IRRADIANCE_VOLUME                 = 1 << 14;
        const VISIBILITY_RANGE_DITHER           = 1 << 15;
        const LAST_FLAG                         = Self::VISIBILITY_RANGE_DITHER.bits();

        // Bitfields
        const MSAA_RESERVED_BITS                = Self::MSAA_MASK_BITS << Self::MSAA_SHIFT_BITS;
        const BLEND_RESERVED_BITS               = Self::BLEND_MASK_BITS << Self::BLEND_SHIFT_BITS; // ← Bitmask reserving bits for the blend state
        const BLEND_OPAQUE                      = 0 << Self::BLEND_SHIFT_BITS;                     // ← Values are just sequential within the mask
        const BLEND_PREMULTIPLIED_ALPHA         = 1 << Self::BLEND_SHIFT_BITS;                     // ← As blend states is on 3 bits, it can range from 0 to 7
        const BLEND_MULTIPLY                    = 2 << Self::BLEND_SHIFT_BITS;                     // ← See `BLEND_MASK_BITS` for the number of bits available
        const BLEND_ALPHA                       = 3 << Self::BLEND_SHIFT_BITS;                     //
        const BLEND_ALPHA_TO_COVERAGE           = 4 << Self::BLEND_SHIFT_BITS;                     // ← We still have room for three more values without adding more bits
        const TONEMAP_METHOD_RESERVED_BITS      = Self::TONEMAP_METHOD_MASK_BITS << Self::TONEMAP_METHOD_SHIFT_BITS;
        const TONEMAP_METHOD_NONE               = 0 << Self::TONEMAP_METHOD_SHIFT_BITS;
        const TONEMAP_METHOD_REINHARD           = 1 << Self::TONEMAP_METHOD_SHIFT_BITS;
        const TONEMAP_METHOD_REINHARD_LUMINANCE = 2 << Self::TONEMAP_METHOD_SHIFT_BITS;
        const TONEMAP_METHOD_ACES_FITTED        = 3 << Self::TONEMAP_METHOD_SHIFT_BITS;
        const TONEMAP_METHOD_AGX                = 4 << Self::TONEMAP_METHOD_SHIFT_BITS;
        const TONEMAP_METHOD_SOMEWHAT_BORING_DISPLAY_TRANSFORM = 5 << Self::TONEMAP_METHOD_SHIFT_BITS;
        const TONEMAP_METHOD_TONY_MC_MAPFACE     = 6 << Self::TONEMAP_METHOD_SHIFT_BITS;
        const TONEMAP_METHOD_BLENDER_FILMIC      = 7 << Self::TONEMAP_METHOD_SHIFT_BITS;
        const SHADOW_FILTER_METHOD_RESERVED_BITS = Self::SHADOW_FILTER_METHOD_MASK_BITS << Self::SHADOW_FILTER_METHOD_SHIFT_BITS;
        const SHADOW_FILTER_METHOD_HARDWARE_2X2  = 0 << Self::SHADOW_FILTER_METHOD_SHIFT_BITS;
        const SHADOW_FILTER_METHOD_GAUSSIAN      = 1 << Self::SHADOW_FILTER_METHOD_SHIFT_BITS;
        const SHADOW_FILTER_METHOD_TEMPORAL      = 2 << Self::SHADOW_FILTER_METHOD_SHIFT_BITS;
        const VIEW_PROJECTION_RESERVED_BITS     = Self::VIEW_PROJECTION_MASK_BITS << Self::VIEW_PROJECTION_SHIFT_BITS;
        const VIEW_PROJECTION_NONSTANDARD       = 0 << Self::VIEW_PROJECTION_SHIFT_BITS;
        const VIEW_PROJECTION_PERSPECTIVE       = 1 << Self::VIEW_PROJECTION_SHIFT_BITS;
        const VIEW_PROJECTION_ORTHOGRAPHIC      = 2 << Self::VIEW_PROJECTION_SHIFT_BITS;
        const VIEW_PROJECTION_RESERVED          = 3 << Self::VIEW_PROJECTION_SHIFT_BITS;
        const SCREEN_SPACE_SPECULAR_TRANSMISSION_RESERVED_BITS = Self::SCREEN_SPACE_SPECULAR_TRANSMISSION_MASK_BITS << Self::SCREEN_SPACE_SPECULAR_TRANSMISSION_SHIFT_BITS;
        const SCREEN_SPACE_SPECULAR_TRANSMISSION_LOW = 0 << Self::SCREEN_SPACE_SPECULAR_TRANSMISSION_SHIFT_BITS;
        const SCREEN_SPACE_SPECULAR_TRANSMISSION_MEDIUM = 1 << Self::SCREEN_SPACE_SPECULAR_TRANSMISSION_SHIFT_BITS;
        const SCREEN_SPACE_SPECULAR_TRANSMISSION_HIGH = 2 << Self::SCREEN_SPACE_SPECULAR_TRANSMISSION_SHIFT_BITS;
        const SCREEN_SPACE_SPECULAR_TRANSMISSION_ULTRA = 3 << Self::SCREEN_SPACE_SPECULAR_TRANSMISSION_SHIFT_BITS;
        const ALL_RESERVED_BITS =
            Self::BLEND_RESERVED_BITS.bits() |
            Self::MSAA_RESERVED_BITS.bits() |
            Self::TONEMAP_METHOD_RESERVED_BITS.bits() |
            Self::SHADOW_FILTER_METHOD_RESERVED_BITS.bits() |
            Self::VIEW_PROJECTION_RESERVED_BITS.bits() |
            Self::SCREEN_SPACE_SPECULAR_TRANSMISSION_RESERVED_BITS.bits();
    }
}

impl MeshPipelineKey {
    const MSAA_MASK_BITS: u64 = 0b111;
    const MSAA_SHIFT_BITS: u64 = Self::LAST_FLAG.bits().trailing_zeros() as u64 + 1;

    const BLEND_MASK_BITS: u64 = 0b111;
    const BLEND_SHIFT_BITS: u64 = Self::MSAA_MASK_BITS.count_ones() as u64 + Self::MSAA_SHIFT_BITS;

    const TONEMAP_METHOD_MASK_BITS: u64 = 0b111;
    const TONEMAP_METHOD_SHIFT_BITS: u64 =
        Self::BLEND_MASK_BITS.count_ones() as u64 + Self::BLEND_SHIFT_BITS;

    const SHADOW_FILTER_METHOD_MASK_BITS: u64 = 0b11;
    const SHADOW_FILTER_METHOD_SHIFT_BITS: u64 =
        Self::TONEMAP_METHOD_MASK_BITS.count_ones() as u64 + Self::TONEMAP_METHOD_SHIFT_BITS;

    const VIEW_PROJECTION_MASK_BITS: u64 = 0b11;
    const VIEW_PROJECTION_SHIFT_BITS: u64 = Self::SHADOW_FILTER_METHOD_MASK_BITS.count_ones()
        as u64
        + Self::SHADOW_FILTER_METHOD_SHIFT_BITS;

    const SCREEN_SPACE_SPECULAR_TRANSMISSION_MASK_BITS: u64 = 0b11;
    const SCREEN_SPACE_SPECULAR_TRANSMISSION_SHIFT_BITS: u64 =
        Self::VIEW_PROJECTION_MASK_BITS.count_ones() as u64 + Self::VIEW_PROJECTION_SHIFT_BITS;

    pub fn from_msaa_samples(msaa_samples: u32) -> Self {
        let msaa_bits =
            (msaa_samples.trailing_zeros() as u64 & Self::MSAA_MASK_BITS) << Self::MSAA_SHIFT_BITS;
        Self::from_bits_retain(msaa_bits)
    }

    pub fn from_hdr(hdr: bool) -> Self {
        if hdr {
            MeshPipelineKey::HDR
        } else {
            MeshPipelineKey::NONE
        }
    }

    pub fn msaa_samples(&self) -> u32 {
        1 << ((self.bits() >> Self::MSAA_SHIFT_BITS) & Self::MSAA_MASK_BITS)
    }

    pub fn from_primitive_topology(primitive_topology: PrimitiveTopology) -> Self {
        let primitive_topology_bits = ((primitive_topology as u64)
            & BaseMeshPipelineKey::PRIMITIVE_TOPOLOGY_MASK_BITS)
            << BaseMeshPipelineKey::PRIMITIVE_TOPOLOGY_SHIFT_BITS;
        Self::from_bits_retain(primitive_topology_bits)
    }

    pub fn primitive_topology(&self) -> PrimitiveTopology {
        let primitive_topology_bits = (self.bits()
            >> BaseMeshPipelineKey::PRIMITIVE_TOPOLOGY_SHIFT_BITS)
            & BaseMeshPipelineKey::PRIMITIVE_TOPOLOGY_MASK_BITS;
        match primitive_topology_bits {
            x if x == PrimitiveTopology::PointList as u64 => PrimitiveTopology::PointList,
            x if x == PrimitiveTopology::LineList as u64 => PrimitiveTopology::LineList,
            x if x == PrimitiveTopology::LineStrip as u64 => PrimitiveTopology::LineStrip,
            x if x == PrimitiveTopology::TriangleList as u64 => PrimitiveTopology::TriangleList,
            x if x == PrimitiveTopology::TriangleStrip as u64 => PrimitiveTopology::TriangleStrip,
            _ => PrimitiveTopology::default(),
        }
    }
}

// Ensure that we didn't overflow the number of bits available in `MeshPipelineKey`.
const_assert_eq!(
    (((MeshPipelineKey::LAST_FLAG.bits() << 1) - 1) | MeshPipelineKey::ALL_RESERVED_BITS.bits())
        & BaseMeshPipelineKey::all().bits(),
    0
);

// Ensure that the reserved bits don't overlap with the topology bits
const_assert_eq!(
    (BaseMeshPipelineKey::PRIMITIVE_TOPOLOGY_MASK_BITS
        << BaseMeshPipelineKey::PRIMITIVE_TOPOLOGY_SHIFT_BITS)
        & MeshPipelineKey::ALL_RESERVED_BITS.bits(),
    0
);

fn is_skinned(layout: &MeshVertexBufferLayoutRef) -> bool {
    layout.0.contains(Mesh::ATTRIBUTE_JOINT_INDEX)
        && layout.0.contains(Mesh::ATTRIBUTE_JOINT_WEIGHT)
}
pub fn setup_morph_and_skinning_defs(
    mesh_layouts: &MeshLayouts,
    layout: &MeshVertexBufferLayoutRef,
    offset: u32,
    key: &MeshPipelineKey,
    shader_defs: &mut Vec<ShaderDefVal>,
    vertex_attributes: &mut Vec<VertexAttributeDescriptor>,
) -> BindGroupLayout {
    let mut add_skin_data = || {
        shader_defs.push("SKINNED".into());
        vertex_attributes.push(Mesh::ATTRIBUTE_JOINT_INDEX.at_shader_location(offset));
        vertex_attributes.push(Mesh::ATTRIBUTE_JOINT_WEIGHT.at_shader_location(offset + 1));
    };
    let is_morphed = key.intersects(MeshPipelineKey::MORPH_TARGETS);
    let is_lightmapped = key.intersects(MeshPipelineKey::LIGHTMAPPED);
    match (is_skinned(layout), is_morphed, is_lightmapped) {
        (true, false, _) => {
            add_skin_data();
            mesh_layouts.skinned.clone()
        }
        (true, true, _) => {
            add_skin_data();
            shader_defs.push("MORPH_TARGETS".into());
            mesh_layouts.morphed_skinned.clone()
        }
        (false, true, _) => {
            shader_defs.push("MORPH_TARGETS".into());
            mesh_layouts.morphed.clone()
        }
        (false, false, true) => mesh_layouts.lightmapped.clone(),
        (false, false, false) => mesh_layouts.model_only.clone(),
    }
}

impl SpecializedMeshPipeline for MeshPipeline {
    type Key = MeshPipelineKey;

    fn specialize(
        &self,
        key: Self::Key,
        layout: &MeshVertexBufferLayoutRef,
    ) -> Result<RenderPipelineDescriptor, SpecializedMeshPipelineError> {
        let mut shader_defs = Vec::new();
        let mut vertex_attributes = Vec::new();

        // Let the shader code know that it's running in a mesh pipeline.
        shader_defs.push("MESH_PIPELINE".into());

        shader_defs.push("VERTEX_OUTPUT_INSTANCE_INDEX".into());

        if layout.0.contains(Mesh::ATTRIBUTE_POSITION) {
            shader_defs.push("VERTEX_POSITIONS".into());
            vertex_attributes.push(Mesh::ATTRIBUTE_POSITION.at_shader_location(0));
        }

        if layout.0.contains(Mesh::ATTRIBUTE_NORMAL) {
            shader_defs.push("VERTEX_NORMALS".into());
            vertex_attributes.push(Mesh::ATTRIBUTE_NORMAL.at_shader_location(1));
        }

        if layout.0.contains(Mesh::ATTRIBUTE_UV_0) {
            shader_defs.push("VERTEX_UVS".into());
            vertex_attributes.push(Mesh::ATTRIBUTE_UV_0.at_shader_location(2));
        }

        if layout.0.contains(Mesh::ATTRIBUTE_UV_1) {
            shader_defs.push("VERTEX_UVS_B".into());
            vertex_attributes.push(Mesh::ATTRIBUTE_UV_1.at_shader_location(3));
        }

        if layout.0.contains(Mesh::ATTRIBUTE_TANGENT) {
            shader_defs.push("VERTEX_TANGENTS".into());
            vertex_attributes.push(Mesh::ATTRIBUTE_TANGENT.at_shader_location(4));
        }

        if layout.0.contains(Mesh::ATTRIBUTE_COLOR) {
            shader_defs.push("VERTEX_COLORS".into());
            vertex_attributes.push(Mesh::ATTRIBUTE_COLOR.at_shader_location(5));
        }

        if cfg!(feature = "pbr_transmission_textures") {
            shader_defs.push("PBR_TRANSMISSION_TEXTURES_SUPPORTED".into());
        }
        if cfg!(feature = "pbr_multi_layer_material_textures") {
            shader_defs.push("PBR_MULTI_LAYER_MATERIAL_TEXTURES_SUPPORTED".into());
        }

        let mut bind_group_layout = vec![self.view_layouts.get_view_layout(key.into()).clone()];

        if key.msaa_samples() > 1 {
            shader_defs.push("MULTISAMPLED".into());
        };

        bind_group_layout.push(setup_morph_and_skinning_defs(
            &self.mesh_layouts,
            layout,
            6,
            &key,
            &mut shader_defs,
            &mut vertex_attributes,
        ));

        if key.contains(MeshPipelineKey::SCREEN_SPACE_AMBIENT_OCCLUSION) {
            shader_defs.push("SCREEN_SPACE_AMBIENT_OCCLUSION".into());
        }

        let vertex_buffer_layout = layout.0.get_layout(&vertex_attributes)?;

        let (label, blend, depth_write_enabled);
        let pass = key.intersection(MeshPipelineKey::BLEND_RESERVED_BITS);
        let (mut is_opaque, mut alpha_to_coverage_enabled) = (false, false);
        if pass == MeshPipelineKey::BLEND_ALPHA {
            label = "alpha_blend_mesh_pipeline".into();
            blend = Some(BlendState::ALPHA_BLENDING);
            // For the transparent pass, fragments that are closer will be alpha blended
            // but their depth is not written to the depth buffer
            depth_write_enabled = false;
        } else if pass == MeshPipelineKey::BLEND_PREMULTIPLIED_ALPHA {
            label = "premultiplied_alpha_mesh_pipeline".into();
            blend = Some(BlendState::PREMULTIPLIED_ALPHA_BLENDING);
            shader_defs.push("PREMULTIPLY_ALPHA".into());
            shader_defs.push("BLEND_PREMULTIPLIED_ALPHA".into());
            // For the transparent pass, fragments that are closer will be alpha blended
            // but their depth is not written to the depth buffer
            depth_write_enabled = false;
        } else if pass == MeshPipelineKey::BLEND_MULTIPLY {
            label = "multiply_mesh_pipeline".into();
            blend = Some(BlendState {
                color: BlendComponent {
                    src_factor: BlendFactor::Dst,
                    dst_factor: BlendFactor::OneMinusSrcAlpha,
                    operation: BlendOperation::Add,
                },
                alpha: BlendComponent::OVER,
            });
            shader_defs.push("PREMULTIPLY_ALPHA".into());
            shader_defs.push("BLEND_MULTIPLY".into());
            // For the multiply pass, fragments that are closer will be alpha blended
            // but their depth is not written to the depth buffer
            depth_write_enabled = false;
        } else if pass == MeshPipelineKey::BLEND_ALPHA_TO_COVERAGE {
            label = "alpha_to_coverage_mesh_pipeline".into();
            // BlendState::REPLACE is not needed here, and None will be potentially much faster in some cases
            blend = None;
            // For the opaque and alpha mask passes, fragments that are closer will replace
            // the current fragment value in the output and the depth is written to the
            // depth buffer
            depth_write_enabled = true;
            is_opaque = !key.contains(MeshPipelineKey::READS_VIEW_TRANSMISSION_TEXTURE);
            alpha_to_coverage_enabled = true;
            shader_defs.push("ALPHA_TO_COVERAGE".into());
        } else {
            label = "opaque_mesh_pipeline".into();
            // BlendState::REPLACE is not needed here, and None will be potentially much faster in some cases
            blend = None;
            // For the opaque and alpha mask passes, fragments that are closer will replace
            // the current fragment value in the output and the depth is written to the
            // depth buffer
            depth_write_enabled = true;
            is_opaque = !key.contains(MeshPipelineKey::READS_VIEW_TRANSMISSION_TEXTURE);
        }

        if key.contains(MeshPipelineKey::NORMAL_PREPASS) {
            shader_defs.push("NORMAL_PREPASS".into());
        }

        if key.contains(MeshPipelineKey::DEPTH_PREPASS) {
            shader_defs.push("DEPTH_PREPASS".into());
        }

        if key.contains(MeshPipelineKey::MOTION_VECTOR_PREPASS) {
            shader_defs.push("MOTION_VECTOR_PREPASS".into());
        }

        if key.contains(MeshPipelineKey::DEFERRED_PREPASS) {
            shader_defs.push("DEFERRED_PREPASS".into());
        }

        if key.contains(MeshPipelineKey::NORMAL_PREPASS) && key.msaa_samples() == 1 && is_opaque {
            shader_defs.push("LOAD_PREPASS_NORMALS".into());
        }

        let view_projection = key.intersection(MeshPipelineKey::VIEW_PROJECTION_RESERVED_BITS);
        if view_projection == MeshPipelineKey::VIEW_PROJECTION_NONSTANDARD {
            shader_defs.push("VIEW_PROJECTION_NONSTANDARD".into());
        } else if view_projection == MeshPipelineKey::VIEW_PROJECTION_PERSPECTIVE {
            shader_defs.push("VIEW_PROJECTION_PERSPECTIVE".into());
        } else if view_projection == MeshPipelineKey::VIEW_PROJECTION_ORTHOGRAPHIC {
            shader_defs.push("VIEW_PROJECTION_ORTHOGRAPHIC".into());
        }

        #[cfg(all(feature = "webgl", target_arch = "wasm32", not(feature = "webgpu")))]
        shader_defs.push("WEBGL2".into());

        if key.contains(MeshPipelineKey::TONEMAP_IN_SHADER) {
            shader_defs.push("TONEMAP_IN_SHADER".into());

            let method = key.intersection(MeshPipelineKey::TONEMAP_METHOD_RESERVED_BITS);

            if method == MeshPipelineKey::TONEMAP_METHOD_NONE {
                shader_defs.push("TONEMAP_METHOD_NONE".into());
            } else if method == MeshPipelineKey::TONEMAP_METHOD_REINHARD {
                shader_defs.push("TONEMAP_METHOD_REINHARD".into());
            } else if method == MeshPipelineKey::TONEMAP_METHOD_REINHARD_LUMINANCE {
                shader_defs.push("TONEMAP_METHOD_REINHARD_LUMINANCE".into());
            } else if method == MeshPipelineKey::TONEMAP_METHOD_ACES_FITTED {
                shader_defs.push("TONEMAP_METHOD_ACES_FITTED ".into());
            } else if method == MeshPipelineKey::TONEMAP_METHOD_AGX {
                shader_defs.push("TONEMAP_METHOD_AGX".into());
            } else if method == MeshPipelineKey::TONEMAP_METHOD_SOMEWHAT_BORING_DISPLAY_TRANSFORM {
                shader_defs.push("TONEMAP_METHOD_SOMEWHAT_BORING_DISPLAY_TRANSFORM".into());
            } else if method == MeshPipelineKey::TONEMAP_METHOD_BLENDER_FILMIC {
                shader_defs.push("TONEMAP_METHOD_BLENDER_FILMIC".into());
            } else if method == MeshPipelineKey::TONEMAP_METHOD_TONY_MC_MAPFACE {
                shader_defs.push("TONEMAP_METHOD_TONY_MC_MAPFACE".into());
            }

            // Debanding is tied to tonemapping in the shader, cannot run without it.
            if key.contains(MeshPipelineKey::DEBAND_DITHER) {
                shader_defs.push("DEBAND_DITHER".into());
            }
        }

        if key.contains(MeshPipelineKey::MAY_DISCARD) {
            shader_defs.push("MAY_DISCARD".into());
        }

        if key.contains(MeshPipelineKey::ENVIRONMENT_MAP) {
            shader_defs.push("ENVIRONMENT_MAP".into());
        }

        if key.contains(MeshPipelineKey::IRRADIANCE_VOLUME) && IRRADIANCE_VOLUMES_ARE_USABLE {
            shader_defs.push("IRRADIANCE_VOLUME".into());
        }

        if key.contains(MeshPipelineKey::LIGHTMAPPED) {
            shader_defs.push("LIGHTMAP".into());
        }

        if key.contains(MeshPipelineKey::TEMPORAL_JITTER) {
            shader_defs.push("TEMPORAL_JITTER".into());
        }

        let shadow_filter_method =
            key.intersection(MeshPipelineKey::SHADOW_FILTER_METHOD_RESERVED_BITS);
        if shadow_filter_method == MeshPipelineKey::SHADOW_FILTER_METHOD_HARDWARE_2X2 {
            shader_defs.push("SHADOW_FILTER_METHOD_HARDWARE_2X2".into());
        } else if shadow_filter_method == MeshPipelineKey::SHADOW_FILTER_METHOD_GAUSSIAN {
            shader_defs.push("SHADOW_FILTER_METHOD_GAUSSIAN".into());
        } else if shadow_filter_method == MeshPipelineKey::SHADOW_FILTER_METHOD_TEMPORAL {
            shader_defs.push("SHADOW_FILTER_METHOD_TEMPORAL".into());
        }

        let blur_quality =
            key.intersection(MeshPipelineKey::SCREEN_SPACE_SPECULAR_TRANSMISSION_RESERVED_BITS);

        shader_defs.push(ShaderDefVal::Int(
            "SCREEN_SPACE_SPECULAR_TRANSMISSION_BLUR_TAPS".into(),
            match blur_quality {
                MeshPipelineKey::SCREEN_SPACE_SPECULAR_TRANSMISSION_LOW => 4,
                MeshPipelineKey::SCREEN_SPACE_SPECULAR_TRANSMISSION_MEDIUM => 8,
                MeshPipelineKey::SCREEN_SPACE_SPECULAR_TRANSMISSION_HIGH => 16,
                MeshPipelineKey::SCREEN_SPACE_SPECULAR_TRANSMISSION_ULTRA => 32,
                _ => unreachable!(), // Not possible, since the mask is 2 bits, and we've covered all 4 cases
            },
        ));

        if key.contains(MeshPipelineKey::VISIBILITY_RANGE_DITHER) {
            shader_defs.push("VISIBILITY_RANGE_DITHER".into());
        }

        if self.binding_arrays_are_usable {
            shader_defs.push("MULTIPLE_LIGHT_PROBES_IN_ARRAY".into());
        }

        if IRRADIANCE_VOLUMES_ARE_USABLE {
            shader_defs.push("IRRADIANCE_VOLUMES_ARE_USABLE".into());
        }

        let format = if key.contains(MeshPipelineKey::HDR) {
            ViewTarget::TEXTURE_FORMAT_HDR
        } else {
            TextureFormat::bevy_default()
        };

        // This is defined here so that custom shaders that use something other than
        // the mesh binding from bevy_pbr::mesh_bindings can easily make use of this
        // in their own shaders.
        if let Some(per_object_buffer_batch_size) = self.per_object_buffer_batch_size {
            shader_defs.push(ShaderDefVal::UInt(
                "PER_OBJECT_BUFFER_BATCH_SIZE".into(),
                per_object_buffer_batch_size,
            ));
        }

        Ok(RenderPipelineDescriptor {
            vertex: VertexState {
                shader: MESH_SHADER_HANDLE,
                entry_point: "vertex".into(),
                shader_defs: shader_defs.clone(),
                buffers: vec![vertex_buffer_layout],
            },
            fragment: Some(FragmentState {
                shader: MESH_SHADER_HANDLE,
                shader_defs,
                entry_point: "fragment".into(),
                targets: vec![Some(ColorTargetState {
                    format,
                    blend,
                    write_mask: ColorWrites::ALL,
                })],
            }),
            layout: bind_group_layout,
            push_constant_ranges: vec![],
            primitive: PrimitiveState {
                front_face: FrontFace::Ccw,
                cull_mode: Some(Face::Back),
                unclipped_depth: false,
                polygon_mode: PolygonMode::Fill,
                conservative: false,
                topology: key.primitive_topology(),
                strip_index_format: None,
            },
            depth_stencil: Some(DepthStencilState {
                format: CORE_3D_DEPTH_FORMAT,
                depth_write_enabled,
                depth_compare: CompareFunction::GreaterEqual,
                stencil: StencilState {
                    front: StencilFaceState::IGNORE,
                    back: StencilFaceState::IGNORE,
                    read_mask: 0,
                    write_mask: 0,
                },
                bias: DepthBiasState {
                    constant: 0,
                    slope_scale: 0.0,
                    clamp: 0.0,
                },
            }),
            multisample: MultisampleState {
                count: key.msaa_samples(),
                mask: !0,
                alpha_to_coverage_enabled,
            },
            label: Some(label),
        })
    }
}

/// Bind groups for meshes currently loaded.
#[derive(Resource, Default)]
pub struct MeshBindGroups {
    model_only: Option<BindGroup>,
    skinned: Option<BindGroup>,
    morph_targets: HashMap<AssetId<Mesh>, BindGroup>,
    lightmaps: HashMap<AssetId<Image>, BindGroup>,
}
impl MeshBindGroups {
    pub fn reset(&mut self) {
        self.model_only = None;
        self.skinned = None;
        self.morph_targets.clear();
        self.lightmaps.clear();
    }
    /// Get the `BindGroup` for `GpuMesh` with given `handle_id` and lightmap
    /// key `lightmap`.
    pub fn get(
        &self,
        asset_id: AssetId<Mesh>,
        lightmap: Option<AssetId<Image>>,
        is_skinned: bool,
        morph: bool,
    ) -> Option<&BindGroup> {
        match (is_skinned, morph, lightmap) {
            (_, true, _) => self.morph_targets.get(&asset_id),
            (true, false, _) => self.skinned.as_ref(),
            (false, false, Some(lightmap)) => self.lightmaps.get(&lightmap),
            (false, false, None) => self.model_only.as_ref(),
        }
    }
}

#[allow(clippy::too_many_arguments)]
pub fn prepare_mesh_bind_group(
    meshes: Res<RenderAssets<GpuMesh>>,
    images: Res<RenderAssets<GpuImage>>,
    mut groups: ResMut<MeshBindGroups>,
    mesh_pipeline: Res<MeshPipeline>,
    render_device: Res<RenderDevice>,
    cpu_batched_instance_buffer: Option<
        Res<no_gpu_preprocessing::BatchedInstanceBuffer<MeshUniform>>,
    >,
    gpu_batched_instance_buffers: Option<
        Res<gpu_preprocessing::BatchedInstanceBuffers<MeshUniform, MeshInputUniform>>,
    >,
    skins_uniform: Res<SkinUniform>,
    weights_uniform: Res<MorphUniform>,
    render_lightmaps: Res<RenderLightmaps>,
) {
    groups.reset();
    let layouts = &mesh_pipeline.mesh_layouts;

    let model = if let Some(cpu_batched_instance_buffer) = cpu_batched_instance_buffer {
        cpu_batched_instance_buffer
            .into_inner()
            .instance_data_binding()
    } else if let Some(gpu_batched_instance_buffers) = gpu_batched_instance_buffers {
        gpu_batched_instance_buffers
            .into_inner()
            .instance_data_binding()
    } else {
        return;
    };
    let Some(model) = model else { return };

    groups.model_only = Some(layouts.model_only(&render_device, &model));

    let skin = skins_uniform.buffer.buffer();
    if let Some(skin) = skin {
        groups.skinned = Some(layouts.skinned(&render_device, &model, skin));
    }

    if let Some(weights) = weights_uniform.buffer.buffer() {
        for (id, gpu_mesh) in meshes.iter() {
            if let Some(targets) = gpu_mesh.morph_targets.as_ref() {
                let group = if let Some(skin) = skin.filter(|_| is_skinned(&gpu_mesh.layout)) {
                    layouts.morphed_skinned(&render_device, &model, skin, weights, targets)
                } else {
                    layouts.morphed(&render_device, &model, weights, targets)
                };
                groups.morph_targets.insert(id, group);
            }
        }
    }

    // Create lightmap bindgroups.
    for &image_id in &render_lightmaps.all_lightmap_images {
        if let (Entry::Vacant(entry), Some(image)) =
            (groups.lightmaps.entry(image_id), images.get(image_id))
        {
            entry.insert(layouts.lightmapped(&render_device, &model, image));
        }
    }
}

pub struct SetMeshViewBindGroup<const I: usize>;
impl<P: PhaseItem, const I: usize> RenderCommand<P> for SetMeshViewBindGroup<I> {
    type Param = ();
    type ViewQuery = (
        Read<ViewUniformOffset>,
        Read<ViewLightsUniformOffset>,
        Read<ViewFogUniformOffset>,
        Read<ViewLightProbesUniformOffset>,
        Read<MeshViewBindGroup>,
    );
    type ItemQuery = ();

    #[inline]
    fn render<'w>(
        _item: &P,
        (view_uniform, view_lights, view_fog, view_light_probes, mesh_view_bind_group): ROQueryItem<
            'w,
            Self::ViewQuery,
        >,
        _entity: Option<()>,
        _: SystemParamItem<'w, '_, Self::Param>,
        pass: &mut TrackedRenderPass<'w>,
    ) -> RenderCommandResult {
        pass.set_bind_group(
            I,
            &mesh_view_bind_group.value,
            &[
                view_uniform.offset,
                view_lights.offset,
                view_fog.offset,
                **view_light_probes,
            ],
        );

        RenderCommandResult::Success
    }
}

pub struct SetMeshBindGroup<const I: usize>;
impl<P: PhaseItem, const I: usize> RenderCommand<P> for SetMeshBindGroup<I> {
    type Param = (
        SRes<MeshBindGroups>,
        SRes<RenderMeshInstances>,
        SRes<SkinIndices>,
        SRes<MorphIndices>,
        SRes<RenderLightmaps>,
    );
    type ViewQuery = ();
    type ItemQuery = ();

    #[inline]
    fn render<'w>(
        item: &P,
        _view: (),
        _item_query: Option<()>,
        (bind_groups, mesh_instances, skin_indices, morph_indices, lightmaps): SystemParamItem<
            'w,
            '_,
            Self::Param,
        >,
        pass: &mut TrackedRenderPass<'w>,
    ) -> RenderCommandResult {
        let bind_groups = bind_groups.into_inner();
        let mesh_instances = mesh_instances.into_inner();
        let skin_indices = skin_indices.into_inner();
        let morph_indices = morph_indices.into_inner();

        let entity = &item.entity();

        let Some(mesh_asset_id) = mesh_instances.mesh_asset_id(*entity) else {
            return RenderCommandResult::Success;
        };
        let skin_index = skin_indices.get(entity);
        let morph_index = morph_indices.get(entity);

        let is_skinned = skin_index.is_some();
        let is_morphed = morph_index.is_some();

        let lightmap = lightmaps
            .render_lightmaps
            .get(entity)
            .map(|render_lightmap| render_lightmap.image);

        let Some(bind_group) = bind_groups.get(mesh_asset_id, lightmap, is_skinned, is_morphed)
        else {
            error!(
                "The MeshBindGroups resource wasn't set in the render phase. \
                It should be set by the prepare_mesh_bind_group system.\n\
                This is a bevy bug! Please open an issue."
            );
            return RenderCommandResult::Failure;
        };

        let mut dynamic_offsets: [u32; 3] = Default::default();
        let mut offset_count = 0;
        if let Some(dynamic_offset) = item.extra_index().as_dynamic_offset() {
            dynamic_offsets[offset_count] = dynamic_offset.get();
            offset_count += 1;
        }
        if let Some(skin_index) = skin_index {
            dynamic_offsets[offset_count] = skin_index.index;
            offset_count += 1;
        }
        if let Some(morph_index) = morph_index {
            dynamic_offsets[offset_count] = morph_index.index;
            offset_count += 1;
        }
        pass.set_bind_group(I, bind_group, &dynamic_offsets[0..offset_count]);

        RenderCommandResult::Success
    }
}

pub struct DrawMesh;
impl<P: PhaseItem> RenderCommand<P> for DrawMesh {
    type Param = (
        SRes<RenderAssets<GpuMesh>>,
        SRes<RenderMeshInstances>,
        SRes<IndirectParametersBuffer>,
        SRes<PipelineCache>,
        Option<SRes<PreprocessPipelines>>,
    );
    type ViewQuery = Has<PreprocessBindGroup>;
    type ItemQuery = ();
    #[inline]
    fn render<'w>(
        item: &P,
        has_preprocess_bind_group: ROQueryItem<Self::ViewQuery>,
        _item_query: Option<()>,
        (meshes, mesh_instances, indirect_parameters_buffer, pipeline_cache, preprocess_pipelines): SystemParamItem<'w, '_, Self::Param>,
        pass: &mut TrackedRenderPass<'w>,
    ) -> RenderCommandResult {
        // If we're using GPU preprocessing, then we're dependent on that
        // compute shader having been run, which of course can only happen if
        // it's compiled. Otherwise, our mesh instance data won't be present.
        if let Some(preprocess_pipelines) = preprocess_pipelines {
            if !has_preprocess_bind_group
                || !preprocess_pipelines.pipelines_are_loaded(&pipeline_cache)
            {
                return RenderCommandResult::Failure;
            }
        }

        let meshes = meshes.into_inner();
        let mesh_instances = mesh_instances.into_inner();
        let indirect_parameters_buffer = indirect_parameters_buffer.into_inner();

        let Some(mesh_asset_id) = mesh_instances.mesh_asset_id(item.entity()) else {
            return RenderCommandResult::Failure;
        };
        let Some(gpu_mesh) = meshes.get(mesh_asset_id) else {
            return RenderCommandResult::Failure;
        };

        // Calculate the indirect offset, and look up the buffer.
        let indirect_parameters = match item.extra_index().as_indirect_parameters_index() {
            None => None,
            Some(index) => match indirect_parameters_buffer.buffer() {
                None => {
                    warn!("Not rendering mesh because indirect parameters buffer wasn't present");
                    return RenderCommandResult::Failure;
                }
                Some(buffer) => Some((
                    index as u64 * mem::size_of::<IndirectParameters>() as u64,
                    buffer,
                )),
            },
        };

        pass.set_vertex_buffer(0, gpu_mesh.vertex_buffer.slice(..));

        let batch_range = item.batch_range();

        // Draw either directly or indirectly, as appropriate.
        match &gpu_mesh.buffer_info {
            GpuBufferInfo::Indexed {
                buffer,
                index_format,
                count,
            } => {
                pass.set_index_buffer(buffer.slice(..), 0, *index_format);
                match indirect_parameters {
                    None => {
                        pass.draw_indexed(0..*count, 0, batch_range.clone());
                    }
                    Some((indirect_parameters_offset, indirect_parameters_buffer)) => pass
                        .draw_indexed_indirect(
                            indirect_parameters_buffer,
                            indirect_parameters_offset,
                        ),
                }
            }
            GpuBufferInfo::NonIndexed => match indirect_parameters {
                None => {
                    pass.draw(0..gpu_mesh.vertex_count, batch_range.clone());
                }
                Some((indirect_parameters_offset, indirect_parameters_buffer)) => {
                    pass.draw_indirect(indirect_parameters_buffer, indirect_parameters_offset);
                }
            },
        }
        RenderCommandResult::Success
    }
}

#[cfg(test)]
mod tests {
    use super::MeshPipelineKey;
    #[test]
    fn mesh_key_msaa_samples() {
        for i in [1, 2, 4, 8, 16, 32, 64, 128] {
            assert_eq!(MeshPipelineKey::from_msaa_samples(i).msaa_samples(), i);
        }
    }
}<|MERGE_RESOLUTION|>--- conflicted
+++ resolved
@@ -1070,10 +1070,6 @@
         )> = SystemState::new(world);
         let (render_device, default_sampler, render_queue, view_layouts) =
             system_state.get_mut(world);
-<<<<<<< HEAD
-
-=======
->>>>>>> dc0fdd6a
         let clustered_forward_buffer_binding_type = render_device
             .get_supported_read_only_binding_type(CLUSTERED_FORWARD_STORAGE_BUFFER_COUNT);
 
@@ -1138,13 +1134,10 @@
             ))
         }
     }
-<<<<<<< HEAD
-=======
 
     pub fn get_view_layout(&self, layout_key: MeshPipelineViewLayoutKey) -> &BindGroupLayout {
         self.view_layouts.get_view_layout(layout_key)
     }
->>>>>>> dc0fdd6a
 }
 
 impl GetBatchData for MeshPipeline {
