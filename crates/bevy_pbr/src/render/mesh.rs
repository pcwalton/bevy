--- conflicted
+++ resolved
@@ -1837,19 +1837,11 @@
             shader_defs.push("TONEMAP_IN_SHADER".into());
             shader_defs.push(ShaderDefVal::UInt(
                 "TONEMAPPING_LUT_TEXTURE_BINDING_INDEX".into(),
-<<<<<<< HEAD
-                22,
+                23,
             ));
             shader_defs.push(ShaderDefVal::UInt(
                 "TONEMAPPING_LUT_SAMPLER_BINDING_INDEX".into(),
-                23,
-=======
-                21,
-            ));
-            shader_defs.push(ShaderDefVal::UInt(
-                "TONEMAPPING_LUT_SAMPLER_BINDING_INDEX".into(),
-                22,
->>>>>>> b45d83eb
+                24,
             ));
 
             let method = key.intersection(MeshPipelineKey::TONEMAP_METHOD_RESERVED_BITS);
