--- conflicted
+++ resolved
@@ -21,7 +21,10 @@
     render_resource::{binding_types::*, *},
     renderer::RenderDevice,
     texture::{BevyDefault, FallbackImage, FallbackImageMsaa, FallbackImageZero, GpuImage},
-    view::{Msaa, RenderVisibilityRanges, ViewUniform, ViewUniforms},
+    view::{
+        Msaa, RenderVisibilityRanges, ViewUniform, ViewUniforms,
+        VISIBILITY_RANGES_STORAGE_BUFFER_COUNT,
+    },
 };
 
 #[cfg(all(feature = "webgl", target_arch = "wasm32", not(feature = "webgpu")))]
@@ -269,12 +272,6 @@
             (10, uniform_buffer::<GpuFog>(true)),
             // Light probes
             (11, uniform_buffer::<LightProbesUniform>(true)),
-<<<<<<< HEAD
-            // Screen space reflection settings
-            (12, uniform_buffer::<ScreenSpaceReflectionsSettings>(true)),
-            // Screen space ambient occlusion texture
-            (
-=======
             // Visibility ranges
             (
                 12,
@@ -285,10 +282,11 @@
                 )
                 .visibility(ShaderStages::VERTEX),
             ),
+            // Screen space reflection settings
+            (13, uniform_buffer::<ScreenSpaceReflectionsSettings>(true)),
             // Screen space ambient occlusion texture
             (
->>>>>>> 64c1c657
-                13,
+                14,
                 texture_2d(TextureSampleType::Float { filterable: false }),
             ),
         ),
@@ -297,9 +295,9 @@
     // EnvironmentMapLight
     let environment_map_entries = environment_map::get_bind_group_layout_entries(render_device);
     entries = entries.extend_with_indices((
-        (14, environment_map_entries[0]),
-        (15, environment_map_entries[1]),
-        (16, environment_map_entries[2]),
+        (15, environment_map_entries[0]),
+        (16, environment_map_entries[1]),
+        (17, environment_map_entries[2]),
     ));
 
     // Irradiance volumes
@@ -307,16 +305,16 @@
         let irradiance_volume_entries =
             irradiance_volume::get_bind_group_layout_entries(render_device);
         entries = entries.extend_with_indices((
-            (17, irradiance_volume_entries[0]),
-            (18, irradiance_volume_entries[1]),
+            (18, irradiance_volume_entries[0]),
+            (19, irradiance_volume_entries[1]),
         ));
     }
 
     // Tonemapping
     let tonemapping_lut_entries = get_lut_bind_group_layout_entries();
     entries = entries.extend_with_indices((
-        (19, tonemapping_lut_entries[0]),
-        (20, tonemapping_lut_entries[1]),
+        (20, tonemapping_lut_entries[0]),
+        (21, tonemapping_lut_entries[1]),
     ));
 
     // Prepass
@@ -326,7 +324,7 @@
     {
         for (entry, binding) in prepass::get_bind_group_layout_entries(layout_key)
             .iter()
-            .zip([21, 22, 23, 24])
+            .zip([22, 23, 24, 25])
         {
             if let Some(entry) = entry {
                 entries = entries.extend_with_indices(((binding as u32, *entry),));
@@ -337,16 +335,15 @@
     // View Transmission Texture
     entries = entries.extend_with_indices((
         (
-            25,
+            26,
             texture_2d(TextureSampleType::Float { filterable: true }),
         ),
-        (26, sampler(SamplerBindingType::Filtering)),
+        (27, sampler(SamplerBindingType::Filtering)),
     ));
 
     entries.to_vec()
 }
 
-<<<<<<< HEAD
 /// Stores the view layouts for every combination of pipeline keys.
 ///
 /// This is wrapped in an [`Arc`] so that it can be efficiently cloned and
@@ -355,23 +352,6 @@
 pub struct MeshPipelineViewLayouts(
     pub Arc<[MeshPipelineViewLayout; MeshPipelineViewLayoutKey::COUNT]>,
 );
-=======
-/// Generates all possible view layouts for the mesh pipeline, based on all combinations of
-/// [`MeshPipelineViewLayoutKey`] flags.
-pub fn generate_view_layouts(
-    render_device: &RenderDevice,
-    clustered_forward_buffer_binding_type: BufferBindingType,
-    visibility_ranges_buffer_binding_type: BufferBindingType,
-) -> [MeshPipelineViewLayout; MeshPipelineViewLayoutKey::COUNT] {
-    array::from_fn(|i| {
-        let key = MeshPipelineViewLayoutKey::from_bits_truncate(i as u32);
-        let entries = layout_entries(
-            clustered_forward_buffer_binding_type,
-            visibility_ranges_buffer_binding_type,
-            key,
-            render_device,
-        );
->>>>>>> 64c1c657
 
 impl FromWorld for MeshPipelineViewLayouts {
     fn from_world(world: &mut World) -> Self {
@@ -382,10 +362,17 @@
 
         let clustered_forward_buffer_binding_type = render_device
             .get_supported_read_only_binding_type(CLUSTERED_FORWARD_STORAGE_BUFFER_COUNT);
+        let visibility_ranges_buffer_binding_type = render_device
+            .get_supported_read_only_binding_type(VISIBILITY_RANGES_STORAGE_BUFFER_COUNT);
 
         Self(Arc::new(array::from_fn(|i| {
             let key = MeshPipelineViewLayoutKey::from_bits_truncate(i as u32);
-            let entries = layout_entries(clustered_forward_buffer_binding_type, key, render_device);
+            let entries = layout_entries(
+                clustered_forward_buffer_binding_type,
+                visibility_ranges_buffer_binding_type,
+                key,
+                render_device,
+            );
 
             #[cfg(debug_assertions)]
             let texture_count: usize = entries
@@ -454,11 +441,8 @@
     globals_buffer: Res<GlobalsBuffer>,
     tonemapping_luts: Res<TonemappingLuts>,
     light_probes_buffer: Res<LightProbesBuffer>,
-<<<<<<< HEAD
+    visibility_ranges: Res<RenderVisibilityRanges>,
     ssr_buffer: Res<ScreenSpaceReflectionsBuffer>,
-=======
-    visibility_ranges: Res<RenderVisibilityRanges>,
->>>>>>> 64c1c657
 ) {
     if let (
         Some(view_binding),
@@ -467,11 +451,8 @@
         Some(globals),
         Some(fog_binding),
         Some(light_probes_binding),
-<<<<<<< HEAD
+        Some(visibility_ranges_buffer),
         Some(ssr_binding),
-=======
-        Some(visibility_ranges_buffer),
->>>>>>> 64c1c657
     ) = (
         view_uniforms.uniforms.binding(),
         light_meta.view_gpu_lights.binding(),
@@ -479,11 +460,8 @@
         globals_buffer.buffer.binding(),
         fog_meta.gpu_fogs.binding(),
         light_probes_buffer.binding(),
-<<<<<<< HEAD
+        visibility_ranges.buffer().buffer(),
         ssr_buffer.binding(),
-=======
-        visibility_ranges.buffer().buffer(),
->>>>>>> 64c1c657
     ) {
         for (
             entity,
@@ -523,12 +501,9 @@
                 (9, globals.clone()),
                 (10, fog_binding.clone()),
                 (11, light_probes_binding.clone()),
-<<<<<<< HEAD
-                (12, ssr_binding.clone()),
-=======
                 (12, visibility_ranges_buffer.as_entire_binding()),
->>>>>>> 64c1c657
-                (13, ssao_view),
+                (13, ssr_binding.clone()),
+                (14, ssao_view),
             ));
 
             let environment_map_bind_group_entries = RenderViewEnvironmentMapBindGroupEntries::get(
@@ -545,9 +520,9 @@
                     sampler,
                 } => {
                     entries = entries.extend_with_indices((
-                        (14, diffuse_texture_view),
-                        (15, specular_texture_view),
-                        (16, sampler),
+                        (15, diffuse_texture_view),
+                        (16, specular_texture_view),
+                        (17, sampler),
                     ));
                 }
                 RenderViewEnvironmentMapBindGroupEntries::Multiple {
@@ -556,9 +531,9 @@
                     sampler,
                 } => {
                     entries = entries.extend_with_indices((
-                        (14, diffuse_texture_views.as_slice()),
-                        (15, specular_texture_views.as_slice()),
-                        (16, sampler),
+                        (15, diffuse_texture_views.as_slice()),
+                        (16, specular_texture_views.as_slice()),
+                        (17, sampler),
                     ));
                 }
             }
@@ -579,21 +554,21 @@
                     texture_view,
                     sampler,
                 }) => {
-                    entries = entries.extend_with_indices(((17, texture_view), (18, sampler)));
+                    entries = entries.extend_with_indices(((18, texture_view), (19, sampler)));
                 }
                 Some(RenderViewIrradianceVolumeBindGroupEntries::Multiple {
                     ref texture_views,
                     sampler,
                 }) => {
                     entries = entries
-                        .extend_with_indices(((17, texture_views.as_slice()), (18, sampler)));
+                        .extend_with_indices(((18, texture_views.as_slice()), (19, sampler)));
                 }
                 None => {}
             }
 
             let lut_bindings =
                 get_lut_bindings(&images, &tonemapping_luts, tonemapping, &fallback_image);
-            entries = entries.extend_with_indices(((19, lut_bindings.0), (20, lut_bindings.1)));
+            entries = entries.extend_with_indices(((20, lut_bindings.0), (21, lut_bindings.1)));
 
             // When using WebGL, we can't have a depth texture with multisampling
             let prepass_bindings;
@@ -603,7 +578,7 @@
                 for (binding, index) in prepass_bindings
                     .iter()
                     .map(Option::as_ref)
-                    .zip([21, 22, 23, 24])
+                    .zip([22, 23, 24, 25])
                     .flat_map(|(b, i)| b.map(|b| (b, i)))
                 {
                     entries = entries.extend_with_indices(((index, binding),));
@@ -619,7 +594,7 @@
                 .unwrap_or(&fallback_image_zero.sampler);
 
             entries =
-                entries.extend_with_indices(((25, transmission_view), (26, transmission_sampler)));
+                entries.extend_with_indices(((26, transmission_view), (27, transmission_sampler)));
 
             commands.entity(entity).insert(MeshViewBindGroup {
                 value: render_device.create_bind_group("mesh_view_bind_group", layout, &entries),
