use std::{array, num::NonZeroU64};

use bevy_core_pipeline::{
    core_3d::ViewTransmissionTexture,
    prepass::ViewPrepassTextures,
    tonemapping::{
        get_lut_bind_group_layout_entries, get_lut_bindings, Tonemapping, TonemappingLuts,
    },
};
use bevy_ecs::{
    component::Component,
    entity::Entity,
    system::{Commands, Query, Res},
};
use bevy_render::{
    globals::{GlobalsBuffer, GlobalsUniform},
    render_asset::RenderAssets,
    render_resource::{
        binding_types::{
            sampler, storage_buffer_read_only_sized, storage_buffer_sized, texture_2d,
            uniform_buffer, uniform_buffer_sized,
        },
        BindGroup, BindGroupLayout, BindGroupLayoutEntry, BindGroupLayoutEntryBuilder, BindingType,
        BufferBindingType, DynamicBindGroupEntries, DynamicBindGroupLayoutEntries,
        SamplerBindingType, ShaderStages, TextureFormat, TextureSampleType,
    },
    renderer::RenderDevice,
    texture::{BevyDefault, FallbackImage, FallbackImageMsaa, FallbackImageZero, Image},
    view::{Msaa, ViewUniform, ViewUniforms},
};

#[cfg(all(feature = "webgl", target_arch = "wasm32"))]
use bevy_render::render_resource::binding_types::texture_cube;
#[cfg(any(not(feature = "webgl"), not(target_arch = "wasm32")))]
use bevy_render::render_resource::binding_types::{texture_2d_array, texture_cube_array};

use crate::{
    environment_map::{self, RenderEnvironmentMaps},
    prepass, FogMeta, GlobalLightMeta, GpuFog, GpuLights, GpuPointLights, LightMeta,
    LightProbesBuffer, LightProbesUniform, MeshPipeline, MeshPipelineKey,
    ScreenSpaceAmbientOcclusionTextures, ShadowSamplers, ViewClusterBindings, ViewShadowBindings,
};

#[derive(Clone)]
pub struct MeshPipelineViewLayout {
    pub bind_group_layout: BindGroupLayout,

    #[cfg(debug_assertions)]
    pub texture_count: usize,
}

bitflags::bitflags! {
    /// A key that uniquely identifies a [`MeshPipelineViewLayout`].
    ///
    /// Used to generate all possible layouts for the mesh pipeline in [`generate_view_layouts`],
    /// so special care must be taken to not add too many flags, as the number of possible layouts
    /// will grow exponentially.
    #[derive(Clone, Copy, Debug, PartialEq, Eq, Hash)]
    #[repr(transparent)]
    pub struct MeshPipelineViewLayoutKey: u32 {
        const MULTISAMPLED                = (1 << 0);
        const DEPTH_PREPASS               = (1 << 1);
        const NORMAL_PREPASS              = (1 << 2);
        const MOTION_VECTOR_PREPASS       = (1 << 3);
        const DEFERRED_PREPASS            = (1 << 4);
    }
}

impl MeshPipelineViewLayoutKey {
    // The number of possible layouts
    pub const COUNT: usize = Self::all().bits() as usize + 1;

    /// Builds a unique label for each layout based on the flags
    pub fn label(&self) -> String {
        use MeshPipelineViewLayoutKey as Key;

        format!(
            "mesh_view_layout{}{}{}{}{}",
            self.contains(Key::MULTISAMPLED)
                .then_some("_multisampled")
                .unwrap_or_default(),
            self.contains(Key::DEPTH_PREPASS)
                .then_some("_depth")
                .unwrap_or_default(),
            self.contains(Key::NORMAL_PREPASS)
                .then_some("_normal")
                .unwrap_or_default(),
            self.contains(Key::MOTION_VECTOR_PREPASS)
                .then_some("_motion")
                .unwrap_or_default(),
            self.contains(Key::DEFERRED_PREPASS)
                .then_some("_deferred")
                .unwrap_or_default(),
        )
    }
}

impl From<MeshPipelineKey> for MeshPipelineViewLayoutKey {
    fn from(value: MeshPipelineKey) -> Self {
        let mut result = MeshPipelineViewLayoutKey::empty();

        if value.msaa_samples() > 1 {
            result |= MeshPipelineViewLayoutKey::MULTISAMPLED;
        }
        if value.contains(MeshPipelineKey::DEPTH_PREPASS) {
            result |= MeshPipelineViewLayoutKey::DEPTH_PREPASS;
        }
        if value.contains(MeshPipelineKey::NORMAL_PREPASS) {
            result |= MeshPipelineViewLayoutKey::NORMAL_PREPASS;
        }
        if value.contains(MeshPipelineKey::MOTION_VECTOR_PREPASS) {
            result |= MeshPipelineViewLayoutKey::MOTION_VECTOR_PREPASS;
        }
        if value.contains(MeshPipelineKey::DEFERRED_PREPASS) {
            result |= MeshPipelineViewLayoutKey::DEFERRED_PREPASS;
        }

        result
    }
}

impl From<Msaa> for MeshPipelineViewLayoutKey {
    fn from(value: Msaa) -> Self {
        let mut result = MeshPipelineViewLayoutKey::empty();

        if value.samples() > 1 {
            result |= MeshPipelineViewLayoutKey::MULTISAMPLED;
        }

        result
    }
}

impl From<Option<&ViewPrepassTextures>> for MeshPipelineViewLayoutKey {
    fn from(value: Option<&ViewPrepassTextures>) -> Self {
        let mut result = MeshPipelineViewLayoutKey::empty();

        if let Some(prepass_textures) = value {
            if prepass_textures.depth.is_some() {
                result |= MeshPipelineViewLayoutKey::DEPTH_PREPASS;
            }
            if prepass_textures.normal.is_some() {
                result |= MeshPipelineViewLayoutKey::NORMAL_PREPASS;
            }
            if prepass_textures.motion_vectors.is_some() {
                result |= MeshPipelineViewLayoutKey::MOTION_VECTOR_PREPASS;
            }
            if prepass_textures.deferred.is_some() {
                result |= MeshPipelineViewLayoutKey::DEFERRED_PREPASS;
            }
        }

        result
    }
}

fn buffer_layout(
    buffer_binding_type: BufferBindingType,
    has_dynamic_offset: bool,
    min_binding_size: Option<NonZeroU64>,
) -> BindGroupLayoutEntryBuilder {
    match buffer_binding_type {
        BufferBindingType::Uniform => uniform_buffer_sized(has_dynamic_offset, min_binding_size),
        BufferBindingType::Storage { read_only } => {
            if read_only {
                storage_buffer_read_only_sized(has_dynamic_offset, min_binding_size)
            } else {
                storage_buffer_sized(has_dynamic_offset, min_binding_size)
            }
        }
    }
}

/// Returns the appropriate bind group layout vec based on the parameters
fn layout_entries(
    clustered_forward_buffer_binding_type: BufferBindingType,
    layout_key: MeshPipelineViewLayoutKey,
) -> Vec<BindGroupLayoutEntry> {
    let mut entries = DynamicBindGroupLayoutEntries::new_with_indices(
        ShaderStages::FRAGMENT,
        (
            // View
            (
                0,
                uniform_buffer::<ViewUniform>(true).visibility(ShaderStages::VERTEX_FRAGMENT),
            ),
            // Lights
            (1, uniform_buffer::<GpuLights>(true)),
            // Point Shadow Texture Cube Array
            (
                2,
                #[cfg(any(not(feature = "webgl"), not(target_arch = "wasm32")))]
                texture_cube_array(TextureSampleType::Depth),
                #[cfg(all(feature = "webgl", target_arch = "wasm32"))]
                texture_cube(TextureSampleType::Depth),
            ),
            // Point Shadow Texture Array Sampler
            (3, sampler(SamplerBindingType::Comparison)),
            // Directional Shadow Texture Array
            (
                4,
                #[cfg(any(not(feature = "webgl"), not(target_arch = "wasm32")))]
                texture_2d_array(TextureSampleType::Depth),
                #[cfg(all(feature = "webgl", target_arch = "wasm32"))]
                texture_2d(TextureSampleType::Depth),
            ),
            // Directional Shadow Texture Array Sampler
            (5, sampler(SamplerBindingType::Comparison)),
            // PointLights
            (
                6,
                buffer_layout(
                    clustered_forward_buffer_binding_type,
                    false,
                    Some(GpuPointLights::min_size(
                        clustered_forward_buffer_binding_type,
                    )),
                ),
            ),
            // ClusteredLightIndexLists
            (
                7,
                buffer_layout(
                    clustered_forward_buffer_binding_type,
                    false,
                    Some(ViewClusterBindings::min_size_cluster_light_index_lists(
                        clustered_forward_buffer_binding_type,
                    )),
                ),
            ),
            // ClusterOffsetsAndCounts
            (
                8,
                buffer_layout(
                    clustered_forward_buffer_binding_type,
<<<<<<< HEAD
                )),
            },
            count: None,
        },
        // Globals
        BindGroupLayoutEntry {
            binding: 9,
            visibility: ShaderStages::VERTEX_FRAGMENT,
            ty: BindingType::Buffer {
                ty: BufferBindingType::Uniform,
                has_dynamic_offset: false,
                min_binding_size: Some(GlobalsUniform::min_size()),
            },
            count: None,
        },
        // Fog
        BindGroupLayoutEntry {
            binding: 10,
            visibility: ShaderStages::FRAGMENT,
            ty: BindingType::Buffer {
                ty: BufferBindingType::Uniform,
                has_dynamic_offset: true,
                min_binding_size: Some(GpuFog::min_size()),
            },
            count: None,
        },
        // Light probes
        BindGroupLayoutEntry {
            binding: 11,
            visibility: ShaderStages::FRAGMENT,
            ty: BindingType::Buffer {
                ty: BufferBindingType::Uniform,
                has_dynamic_offset: true,
                min_binding_size: Some(LightProbesUniform::min_size()),
            },
            count: None,
        },
        // Screen space ambient occlusion texture
        BindGroupLayoutEntry {
            binding: 12,
            visibility: ShaderStages::FRAGMENT,
            ty: BindingType::Texture {
                multisampled: false,
                sample_type: TextureSampleType::Float { filterable: false },
                view_dimension: TextureViewDimension::D2,
            },
            count: None,
        },
    ];

    // EnvironmentMapLight
    let environment_map_entries = environment_map::get_bind_group_layout_entries([13, 14, 15]);
    entries.extend_from_slice(&environment_map_entries);

    // Tonemapping
    let tonemapping_lut_entries = get_lut_bind_group_layout_entries([16, 17]);
    entries.extend_from_slice(&tonemapping_lut_entries);
=======
                    false,
                    Some(ViewClusterBindings::min_size_cluster_offsets_and_counts(
                        clustered_forward_buffer_binding_type,
                    )),
                ),
            ),
            // Globals
            (9, uniform_buffer::<GlobalsUniform>(false)),
            // Fog
            (10, uniform_buffer::<GpuFog>(true)),
            // Screen space ambient occlusion texture
            (
                11,
                texture_2d(TextureSampleType::Float { filterable: false }),
            ),
        ),
    );

    // EnvironmentMapLight
    let environment_map_entries = environment_map::get_bind_group_layout_entries();
    entries = entries.extend_with_indices((
        (12, environment_map_entries[0]),
        (13, environment_map_entries[1]),
        (14, environment_map_entries[2]),
    ));

    // Tonemapping
    let tonemapping_lut_entries = get_lut_bind_group_layout_entries();
    entries = entries.extend_with_indices((
        (15, tonemapping_lut_entries[0]),
        (16, tonemapping_lut_entries[1]),
    ));
>>>>>>> 166686e0

    // Prepass
    if cfg!(any(not(feature = "webgl"), not(target_arch = "wasm32")))
        || (cfg!(all(feature = "webgl", target_arch = "wasm32"))
            && !layout_key.contains(MeshPipelineViewLayoutKey::MULTISAMPLED))
    {
<<<<<<< HEAD
        entries.extend_from_slice(&prepass::get_bind_group_layout_entries(
            [18, 19, 20, 21],
            layout_key,
        ));
    }

    // View Transmission Texture
    entries.extend_from_slice(&[
        BindGroupLayoutEntry {
            binding: 22,
            visibility: ShaderStages::FRAGMENT,
            ty: BindingType::Texture {
                sample_type: TextureSampleType::Float { filterable: true },
                multisampled: false,
                view_dimension: TextureViewDimension::D2,
            },
            count: None,
        },
        BindGroupLayoutEntry {
            binding: 23,
            visibility: ShaderStages::FRAGMENT,
            ty: BindingType::Sampler(SamplerBindingType::Filtering),
            count: None,
        },
    ]);

    entries
=======
        for (entry, binding) in prepass::get_bind_group_layout_entries(layout_key)
            .iter()
            .zip([17, 18, 19, 20])
        {
            if let Some(entry) = entry {
                entries = entries.extend_with_indices(((binding as u32, *entry),));
            }
        }
    }

    // View Transmission Texture
    entries = entries.extend_with_indices((
        (
            21,
            texture_2d(TextureSampleType::Float { filterable: true }),
        ),
        (22, sampler(SamplerBindingType::Filtering)),
    ));

    entries.to_vec()
>>>>>>> 166686e0
}

/// Generates all possible view layouts for the mesh pipeline, based on all combinations of
/// [`MeshPipelineViewLayoutKey`] flags.
pub fn generate_view_layouts(
    render_device: &RenderDevice,
    clustered_forward_buffer_binding_type: BufferBindingType,
) -> [MeshPipelineViewLayout; MeshPipelineViewLayoutKey::COUNT] {
    array::from_fn(|i| {
        let key = MeshPipelineViewLayoutKey::from_bits_truncate(i as u32);
        let entries = layout_entries(clustered_forward_buffer_binding_type, key);

        #[cfg(debug_assertions)]
        let texture_count: usize = entries
            .iter()
            .filter(|entry| matches!(entry.ty, BindingType::Texture { .. }))
            .count();

        MeshPipelineViewLayout {
            bind_group_layout: render_device
                .create_bind_group_layout(key.label().as_str(), &entries),
            #[cfg(debug_assertions)]
            texture_count,
        }
    })
}

#[derive(Component)]
pub struct MeshViewBindGroup {
    pub value: BindGroup,
}

#[allow(clippy::too_many_arguments)]
pub fn prepare_mesh_view_bind_groups(
    mut commands: Commands,
    render_device: Res<RenderDevice>,
    mesh_pipeline: Res<MeshPipeline>,
    shadow_samplers: Res<ShadowSamplers>,
    light_meta: Res<LightMeta>,
    global_light_meta: Res<GlobalLightMeta>,
    fog_meta: Res<FogMeta>,
    view_uniforms: Res<ViewUniforms>,
    views: Query<(
        Entity,
        &ViewShadowBindings,
        &ViewClusterBindings,
        Option<&ScreenSpaceAmbientOcclusionTextures>,
        Option<&ViewPrepassTextures>,
        Option<&ViewTransmissionTexture>,
        &Tonemapping,
    )>,
    (images, mut fallback_images, fallback_image, fallback_image_zero): (
        Res<RenderAssets<Image>>,
        FallbackImageMsaa,
        Res<FallbackImage>,
        Res<FallbackImageZero>,
    ),
    msaa: Res<Msaa>,
    globals_buffer: Res<GlobalsBuffer>,
    tonemapping_luts: Res<TonemappingLuts>,
    environment_maps: Res<RenderEnvironmentMaps>,
    light_probes_buffer: Res<LightProbesBuffer>,
) {
    if let (
        Some(view_binding),
        Some(light_binding),
        Some(point_light_binding),
        Some(globals),
        Some(fog_binding),
        Some(light_probes_binding),
    ) = (
        view_uniforms.uniforms.binding(),
        light_meta.view_gpu_lights.binding(),
        global_light_meta.gpu_point_lights.binding(),
        globals_buffer.buffer.binding(),
        fog_meta.gpu_fogs.binding(),
        light_probes_buffer.binding(),
    ) {
        for (
            entity,
            shadow_bindings,
            cluster_bindings,
            ssao_textures,
            prepass_textures,
            transmission_texture,
            tonemapping,
        ) in &views
        {
            let fallback_ssao = fallback_images
                .image_for_samplecount(1, TextureFormat::bevy_default())
                .texture_view
                .clone();
            let ssao_view = ssao_textures
                .map(|t| &t.screen_space_ambient_occlusion_texture.default_view)
                .unwrap_or(&fallback_ssao);

            let layout = &mesh_pipeline.get_view_layout(
                MeshPipelineViewLayoutKey::from(*msaa)
                    | MeshPipelineViewLayoutKey::from(prepass_textures),
            );

            let mut entries = DynamicBindGroupEntries::new_with_indices((
                (0, view_binding.clone()),
                (1, light_binding.clone()),
                (2, &shadow_bindings.point_light_depth_texture_view),
                (3, &shadow_samplers.point_light_sampler),
                (4, &shadow_bindings.directional_light_depth_texture_view),
                (5, &shadow_samplers.directional_light_sampler),
                (6, point_light_binding.clone()),
                (7, cluster_bindings.light_index_lists_binding().unwrap()),
                (8, cluster_bindings.offsets_and_counts_binding().unwrap()),
                (9, globals.clone()),
                (10, fog_binding.clone()),
                (11, light_probes_binding.clone()),
                (12, ssao_view),
            ));

            // This needs to go up here to ensure correct drop order (otherwise
            // the borrow check complains).
            let prepass_bindings;

            let env_map_bindings = environment_maps.get_bindings(&fallback_image);
            entries = entries.extend_with_indices((
                (13, env_map_bindings.0),
                (14, env_map_bindings.1),
                (15, env_map_bindings.2),
            ));

            let lut_bindings = get_lut_bindings(&images, &tonemapping_luts, tonemapping);
            entries = entries.extend_with_indices(((16, lut_bindings.0), (17, lut_bindings.1)));

            // When using WebGL, we can't have a depth texture with multisampling
            if cfg!(any(not(feature = "webgl"), not(target_arch = "wasm32"))) || msaa.samples() == 1
            {
                prepass_bindings = prepass::get_bindings(prepass_textures);
                for (binding, index) in prepass_bindings
                    .iter()
                    .map(Option::as_ref)
                    .zip([18, 19, 20, 21])
                    .flat_map(|(b, i)| b.map(|b| (b, i)))
                {
                    entries = entries.extend_with_indices(((index, binding),));
                }
            };

            let transmission_view = transmission_texture
                .map(|transmission| &transmission.view)
                .unwrap_or(&fallback_image_zero.texture_view);

            let transmission_sampler = transmission_texture
                .map(|transmission| &transmission.sampler)
                .unwrap_or(&fallback_image_zero.sampler);

            entries =
                entries.extend_with_indices(((22, transmission_view), (23, transmission_sampler)));

            commands.entity(entity).insert(MeshViewBindGroup {
                value: render_device.create_bind_group("mesh_view_bind_group", layout, &entries),
            });
        }
    }
}<|MERGE_RESOLUTION|>--- conflicted
+++ resolved
@@ -233,65 +233,6 @@
                 8,
                 buffer_layout(
                     clustered_forward_buffer_binding_type,
-<<<<<<< HEAD
-                )),
-            },
-            count: None,
-        },
-        // Globals
-        BindGroupLayoutEntry {
-            binding: 9,
-            visibility: ShaderStages::VERTEX_FRAGMENT,
-            ty: BindingType::Buffer {
-                ty: BufferBindingType::Uniform,
-                has_dynamic_offset: false,
-                min_binding_size: Some(GlobalsUniform::min_size()),
-            },
-            count: None,
-        },
-        // Fog
-        BindGroupLayoutEntry {
-            binding: 10,
-            visibility: ShaderStages::FRAGMENT,
-            ty: BindingType::Buffer {
-                ty: BufferBindingType::Uniform,
-                has_dynamic_offset: true,
-                min_binding_size: Some(GpuFog::min_size()),
-            },
-            count: None,
-        },
-        // Light probes
-        BindGroupLayoutEntry {
-            binding: 11,
-            visibility: ShaderStages::FRAGMENT,
-            ty: BindingType::Buffer {
-                ty: BufferBindingType::Uniform,
-                has_dynamic_offset: true,
-                min_binding_size: Some(LightProbesUniform::min_size()),
-            },
-            count: None,
-        },
-        // Screen space ambient occlusion texture
-        BindGroupLayoutEntry {
-            binding: 12,
-            visibility: ShaderStages::FRAGMENT,
-            ty: BindingType::Texture {
-                multisampled: false,
-                sample_type: TextureSampleType::Float { filterable: false },
-                view_dimension: TextureViewDimension::D2,
-            },
-            count: None,
-        },
-    ];
-
-    // EnvironmentMapLight
-    let environment_map_entries = environment_map::get_bind_group_layout_entries([13, 14, 15]);
-    entries.extend_from_slice(&environment_map_entries);
-
-    // Tonemapping
-    let tonemapping_lut_entries = get_lut_bind_group_layout_entries([16, 17]);
-    entries.extend_from_slice(&tonemapping_lut_entries);
-=======
                     false,
                     Some(ViewClusterBindings::min_size_cluster_offsets_and_counts(
                         clustered_forward_buffer_binding_type,
@@ -324,42 +265,12 @@
         (15, tonemapping_lut_entries[0]),
         (16, tonemapping_lut_entries[1]),
     ));
->>>>>>> 166686e0
 
     // Prepass
     if cfg!(any(not(feature = "webgl"), not(target_arch = "wasm32")))
         || (cfg!(all(feature = "webgl", target_arch = "wasm32"))
             && !layout_key.contains(MeshPipelineViewLayoutKey::MULTISAMPLED))
     {
-<<<<<<< HEAD
-        entries.extend_from_slice(&prepass::get_bind_group_layout_entries(
-            [18, 19, 20, 21],
-            layout_key,
-        ));
-    }
-
-    // View Transmission Texture
-    entries.extend_from_slice(&[
-        BindGroupLayoutEntry {
-            binding: 22,
-            visibility: ShaderStages::FRAGMENT,
-            ty: BindingType::Texture {
-                sample_type: TextureSampleType::Float { filterable: true },
-                multisampled: false,
-                view_dimension: TextureViewDimension::D2,
-            },
-            count: None,
-        },
-        BindGroupLayoutEntry {
-            binding: 23,
-            visibility: ShaderStages::FRAGMENT,
-            ty: BindingType::Sampler(SamplerBindingType::Filtering),
-            count: None,
-        },
-    ]);
-
-    entries
-=======
         for (entry, binding) in prepass::get_bind_group_layout_entries(layout_key)
             .iter()
             .zip([17, 18, 19, 20])
@@ -380,7 +291,6 @@
     ));
 
     entries.to_vec()
->>>>>>> 166686e0
 }
 
 /// Generates all possible view layouts for the mesh pipeline, based on all combinations of
@@ -393,33 +303,6 @@
         let key = MeshPipelineViewLayoutKey::from_bits_truncate(i as u32);
         let entries = layout_entries(clustered_forward_buffer_binding_type, key);
 
-        #[cfg(debug_assertions)]
-        let texture_count: usize = entries
-            .iter()
-            .filter(|entry| matches!(entry.ty, BindingType::Texture { .. }))
-            .count();
-
-        MeshPipelineViewLayout {
-            bind_group_layout: render_device
-                .create_bind_group_layout(key.label().as_str(), &entries),
-            #[cfg(debug_assertions)]
-            texture_count,
-        }
-    })
-}
-
-#[derive(Component)]
-pub struct MeshViewBindGroup {
-    pub value: BindGroup,
-}
-
-#[allow(clippy::too_many_arguments)]
-pub fn prepare_mesh_view_bind_groups(
-    mut commands: Commands,
-    render_device: Res<RenderDevice>,
-    mesh_pipeline: Res<MeshPipeline>,
-    shadow_samplers: Res<ShadowSamplers>,
-    light_meta: Res<LightMeta>,
     global_light_meta: Res<GlobalLightMeta>,
     fog_meta: Res<FogMeta>,
     view_uniforms: Res<ViewUniforms>,
@@ -438,7 +321,6 @@
         Res<FallbackImage>,
         Res<FallbackImageZero>,
     ),
-    msaa: Res<Msaa>,
     globals_buffer: Res<GlobalsBuffer>,
     tonemapping_luts: Res<TonemappingLuts>,
     environment_maps: Res<RenderEnvironmentMaps>,
