--- conflicted
+++ resolved
@@ -33,13 +33,9 @@
 ron = "0.8"
 serde = "1"
 sha1_smol = { version = "1.0" }
-<<<<<<< HEAD
 thiserror = "1"
 thread_local = "1"
-uuid = { version = "1.7", features = ["v5"] }
-=======
 uuid = { version = "1.7", features = ["v4"] }
->>>>>>> f67b17d8
 
 [lints]
 workspace = true