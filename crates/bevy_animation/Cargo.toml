--- conflicted
+++ resolved
@@ -10,20 +10,12 @@
 
 [dependencies]
 # bevy
-<<<<<<< HEAD
-bevy_app = { path = "../bevy_app", version = "0.12.0" }
-bevy_asset = { path = "../bevy_asset", version = "0.12.0" }
-bevy_core = { path = "../bevy_core", version = "0.12.0" }
-bevy_log = { path = "../bevy_log", version = "0.12.0" }
-bevy_math = { path = "../bevy_math", version = "0.12.0" }
-bevy_reflect = { path = "../bevy_reflect", version = "0.12.0", features = [
-=======
 bevy_app = { path = "../bevy_app", version = "0.13.0" }
 bevy_asset = { path = "../bevy_asset", version = "0.13.0" }
 bevy_core = { path = "../bevy_core", version = "0.13.0" }
+bevy_log = { path = "../bevy_log", version = "0.13.0" }
 bevy_math = { path = "../bevy_math", version = "0.13.0" }
 bevy_reflect = { path = "../bevy_reflect", version = "0.13.0", features = [
->>>>>>> a1ef7be4
   "bevy",
 ] }
 bevy_render = { path = "../bevy_render", version = "0.13.0" }
