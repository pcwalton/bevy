--- conflicted
+++ resolved
@@ -159,7 +159,6 @@
 
         render_context.command_encoder().push_debug_group("bloom");
 
-<<<<<<< HEAD
         // Downsample passes
         if !mipmap_generator::generate_mipmaps(
             render_context,
@@ -176,61 +175,6 @@
             &[uniform_index.index()],
         ) {
             return Ok(());
-=======
-        // First downsample pass
-        {
-            let downsampling_first_bind_group = render_context.render_device().create_bind_group(
-                "bloom_downsampling_first_bind_group",
-                &downsampling_pipeline_res.bind_group_layout,
-                &BindGroupEntries::sequential((
-                    // Read from main texture directly
-                    view_target.main_texture_view(),
-                    &bind_groups.sampler,
-                    uniforms.clone(),
-                )),
-            );
-
-            let view = &bloom_texture.view(0);
-            let mut downsampling_first_pass =
-                render_context.begin_tracked_render_pass(RenderPassDescriptor {
-                    label: Some("bloom_downsampling_first_pass"),
-                    color_attachments: &[Some(RenderPassColorAttachment {
-                        view,
-                        resolve_target: None,
-                        ops: Operations::default(),
-                    })],
-                    depth_stencil_attachment: None,
-                });
-            downsampling_first_pass.set_render_pipeline(downsampling_first_pipeline);
-            downsampling_first_pass.set_bind_group(
-                0,
-                &downsampling_first_bind_group,
-                &[uniform_index.index()],
-            );
-            downsampling_first_pass.draw(0..3, 0..1);
-        }
-
-        // Other downsample passes
-        for mip in 1..bloom_texture.mip_count {
-            let view = &bloom_texture.view(mip);
-            let mut downsampling_pass =
-                render_context.begin_tracked_render_pass(RenderPassDescriptor {
-                    label: Some("bloom_downsampling_pass"),
-                    color_attachments: &[Some(RenderPassColorAttachment {
-                        view,
-                        resolve_target: None,
-                        ops: Operations::default(),
-                    })],
-                    depth_stencil_attachment: None,
-                });
-            downsampling_pass.set_render_pipeline(downsampling_pipeline);
-            downsampling_pass.set_bind_group(
-                0,
-                &bind_groups.downsampling_bind_groups[mip as usize - 1],
-                &[uniform_index.index()],
-            );
-            downsampling_pass.draw(0..3, 0..1);
->>>>>>> 951c9bb1
         }
 
         // Upsample passes except the final one
@@ -351,7 +295,6 @@
     for (entity, bloom_texture) in &views {
         let bind_group_count = bloom_texture.mip_count as usize - 1;
 
-<<<<<<< HEAD
         let downsampling_bind_groups = MipmapBindGroups::new(
             &render_device,
             &downsampling_pipeline,
@@ -361,20 +304,6 @@
                 resource: uniforms.binding().unwrap(),
             }],
         );
-=======
-        let mut downsampling_bind_groups = Vec::with_capacity(bind_group_count);
-        for mip in 1..bloom_texture.mip_count {
-            downsampling_bind_groups.push(render_device.create_bind_group(
-                "bloom_downsampling_bind_group",
-                &downsampling_pipeline.bind_group_layout,
-                &BindGroupEntries::sequential((
-                    &bloom_texture.view(mip - 1),
-                    sampler,
-                    uniforms.binding().unwrap(),
-                )),
-            ));
-        }
->>>>>>> 951c9bb1
 
         let mut upsampling_bind_groups = Vec::with_capacity(bind_group_count);
         for mip in (0..bloom_texture.mip_count).rev() {
