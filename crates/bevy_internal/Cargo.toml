--- conflicted
+++ resolved
@@ -186,13 +186,11 @@
 # Provides a collection of developer tools
 bevy_dev_tools = ["dep:bevy_dev_tools"]
 
-<<<<<<< HEAD
 # Enable support for the Bevy Remote Protocol
 bevy_remote = ["dep:bevy_remote"]
-=======
+
 # Provides a picking functionality
 bevy_picking = ["dep:bevy_picking"]
->>>>>>> 1042f09c
 
 # Enable support for the ios_simulator by downgrading some rendering capabilities
 ios_simulator = ["bevy_pbr?/ios_simulator", "bevy_render?/ios_simulator"]
@@ -226,26 +224,6 @@
 bevy_window = { path = "../bevy_window", version = "0.15.0-dev" }
 bevy_tasks = { path = "../bevy_tasks", version = "0.15.0-dev" }
 # bevy (optional)
-<<<<<<< HEAD
-bevy_animation = { path = "../bevy_animation", optional = true, version = "0.14.0-dev" }
-bevy_asset = { path = "../bevy_asset", optional = true, version = "0.14.0-dev" }
-bevy_audio = { path = "../bevy_audio", optional = true, version = "0.14.0-dev" }
-bevy_color = { path = "../bevy_color", optional = true, version = "0.14.0-dev" }
-bevy_core_pipeline = { path = "../bevy_core_pipeline", optional = true, version = "0.14.0-dev" }
-bevy_gltf = { path = "../bevy_gltf", optional = true, version = "0.14.0-dev" }
-bevy_pbr = { path = "../bevy_pbr", optional = true, version = "0.14.0-dev" }
-bevy_render = { path = "../bevy_render", optional = true, version = "0.14.0-dev" }
-bevy_dynamic_plugin = { path = "../bevy_dynamic_plugin", optional = true, version = "0.14.0-dev" }
-bevy_scene = { path = "../bevy_scene", optional = true, version = "0.14.0-dev" }
-bevy_sprite = { path = "../bevy_sprite", optional = true, version = "0.14.0-dev" }
-bevy_text = { path = "../bevy_text", optional = true, version = "0.14.0-dev" }
-bevy_ui = { path = "../bevy_ui", optional = true, version = "0.14.0-dev" }
-bevy_winit = { path = "../bevy_winit", optional = true, version = "0.14.0-dev" }
-bevy_gilrs = { path = "../bevy_gilrs", optional = true, version = "0.14.0-dev" }
-bevy_gizmos = { path = "../bevy_gizmos", optional = true, version = "0.14.0-dev", default-features = false }
-bevy_dev_tools = { path = "../bevy_dev_tools", optional = true, version = "0.14.0-dev" }
-bevy_remote = { path = "../bevy_remote", optional = true, version = "0.14.0-dev" }
-=======
 bevy_animation = { path = "../bevy_animation", optional = true, version = "0.15.0-dev" }
 bevy_asset = { path = "../bevy_asset", optional = true, version = "0.15.0-dev" }
 bevy_audio = { path = "../bevy_audio", optional = true, version = "0.15.0-dev" }
@@ -258,13 +236,13 @@
 bevy_gltf = { path = "../bevy_gltf", optional = true, version = "0.15.0-dev" }
 bevy_pbr = { path = "../bevy_pbr", optional = true, version = "0.15.0-dev" }
 bevy_picking = { path = "../bevy_picking", optional = true, version = "0.15.0-dev" }
+bevy_remote = { path = "../bevy_remote", optional = true, version = "0.15.0-dev" }
 bevy_render = { path = "../bevy_render", optional = true, version = "0.15.0-dev" }
 bevy_scene = { path = "../bevy_scene", optional = true, version = "0.15.0-dev" }
 bevy_sprite = { path = "../bevy_sprite", optional = true, version = "0.15.0-dev" }
 bevy_text = { path = "../bevy_text", optional = true, version = "0.15.0-dev" }
 bevy_ui = { path = "../bevy_ui", optional = true, version = "0.15.0-dev" }
 bevy_winit = { path = "../bevy_winit", optional = true, version = "0.15.0-dev" }
->>>>>>> 1042f09c
 
 [lints]
 workspace = true
